--- conflicted
+++ resolved
@@ -11,20 +11,14 @@
 
 --generate_sidx_in_media_segments
 --nogenerate_sidx_in_media_segments
+    
+    Indicates whether to generate 'sidx' box in media segments. Note
+    that it is required for DASH on-demand profile (not using segment
+    template).
 
-<<<<<<< HEAD
-    For MP4 with DASH live profile only: Indicates whether to generate 'sidx'
-    box in media segments. Note that it is reuqired by spec if segment template
-    contains $Time$ specifier.
+    Default enabled.
 
 --mp4_initial_sequence_number
 
     MP4 only: Sets the initialize sequence number in the mp4 moof->mfhd.
               Otherwise defaults to -1.
-=======
-    Indicates whether to generate 'sidx' box in media segments. Note
-    that it is required for DASH on-demand profile (not using segment
-    template).
-
-    Default enabled.
->>>>>>> b231c365
