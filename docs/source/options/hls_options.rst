HLS options
^^^^^^^^^^^

--hls_master_playlist_output <file_path>

    Output path for the master playlist for HLS. This flag must be used to
    output HLS.

--hls_base_url <url>

    The base URL for the Media Playlists and media files listed in the
    playlists. This is the prefix for the files.

--hls_key_uri <uri>

    The key uri for 'identity' and 'com.apple.streamingkeydelivery' (FairPlay)
    key formats. Ignored if the playlist is not encrypted or not using the above
    key formats.

--hls_playlist_type <type>

    VOD, EVENT, or LIVE. This defines the EXT-X-PLAYLIST-TYPE in the HLS
    specification. For hls_playlist_type of LIVE, EXT-X-PLAYLIST-TYPE tag is
    omitted.

--time_shift_buffer_depth <seconds>

    Guaranteed duration of the time shifting buffer for LIVE playlists, in
    seconds.

--preserved_segments_outside_live_window <num_segments>

    Segments outside the live window (defined by `time_shift_buffer_depth`
    above) are automatically removed except for the most recent X segments
    defined by this parameter. This is needed to accommodate latencies in
    various stages of content serving pipeline, so that the segments stay
    accessible as they may still be accessed by the player.

    The segments are not removed if the value is zero.

--default_language <language>

    The first audio/text rendition in a group tagged with this language will
    have 'DEFAULT' attribute set to 'YES'. This allows the player to choose the
    correct default language for the content.

    This applies to both audio and text tracks. The default language for text
    tracks can be overriden by  'default_text_language'.

--default_text_language <text_language>

    Same as above, but this applies to text tracks only, and overrides the
    default language for text tracks.

--hls_media_sequence_number <unsigned_number>

    HLS uses the EXT-X-MEDIA-SEQUENCE tag at the start of a live playlist in
    order to specify the first segment sequence number. This is because any
    live playlist have a limited number of segments, and they also keep
    updating with new segments while removing old ones. When a player refreshes
    the playlist, this information is important for keeping track of segments
    positions.

    When the packager starts, it naturally starts this count from zero. However,
    there are many situations where the packager may be restarted, without this
    meaning starting this value from zero (but continuing a previous sequence).
    The most common situations are problems in the encoder feeding the packager.

    With those cases in mind, this parameter allows to set the initial
    EXT-X-MEDIA-SEQUENCE value. This way, it's possible to continue the sequence
    number from previous packager run.

    For more information about the reasoning of this, please see issue
    `#691 <https://github.com/shaka-project/shaka-packager/issues/691>`_.

    The EXT-X-MEDIA-SEQUENCE documentation can be read here:
    https://tools.ietf.org/html/rfc8216#section-4.3.3.2.

--hls_start_time_offset <seconds>

    Sets EXT-X-START on the media playlists to specify the preferred point
    at wich the player should start playing.
    A positive number indicates a time offset from the beginning of the playlist.
    A negative number indicates a negative time offset from the end of the
    last media segment in the playlist.

--hls_only=0|1

    Optional. Defaults to 0 if not specified. If it is set to 1, indicates the
    stream is HLS only.

--force_cl_index

    True forces the muxer to order streams in the order given 
<<<<<<< HEAD
    on the command-line. False uses the previous unordered behavior.
=======
    on the command-line. False uses the previous unordered behavior.

--create_session_keys

    Playback of Offline HLS assets shall use EXT-X-SESSION-KEY to declare all 
    eligible content keys in the master playlist.
>>>>>>> c819deaa
<|MERGE_RESOLUTION|>--- conflicted
+++ resolved
@@ -92,13 +92,9 @@
 --force_cl_index
 
     True forces the muxer to order streams in the order given 
-<<<<<<< HEAD
-    on the command-line. False uses the previous unordered behavior.
-=======
     on the command-line. False uses the previous unordered behavior.
 
 --create_session_keys
 
     Playback of Offline HLS assets shall use EXT-X-SESSION-KEY to declare all 
-    eligible content keys in the master playlist.
->>>>>>> c819deaa
+    eligible content keys in the master playlist.