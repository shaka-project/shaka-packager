DASH specific stream descriptor fields
^^^^^^^^^^^^^^^^^^^^^^^^^^^^^^^^^^^^^^

:dash_accessibilities (accessibilities):

    Optional semicolon separated list of values for DASH Accessibility element.
    The value should be in the format: scheme_id_uri=value, which propagates
    to the Accessibility element in the result DASH manifest. See DASH
    (ISO/IEC 23009-1) specification for details.

:dash_roles (roles):

    Optional semicolon separated list of values for DASH Role element. The
    value should be one of: **caption**, **subtitle**, **main**, **alternate**,
<<<<<<< HEAD
    **supplementary**, **commentary** , **dub** and **forced-subtitle** . See DASH (ISO/IEC 23009-1)
    specification for details.
=======
    **supplementary**, **commentary**, **description** and **dub**. See 
    DASH (ISO/IEC 23009-1) specification for details.
>>>>>>> dc039529
<|MERGE_RESOLUTION|>--- conflicted
+++ resolved
@@ -12,10 +12,5 @@
 
     Optional semicolon separated list of values for DASH Role element. The
     value should be one of: **caption**, **subtitle**, **main**, **alternate**,
-<<<<<<< HEAD
-    **supplementary**, **commentary** , **dub** and **forced-subtitle** . See DASH (ISO/IEC 23009-1)
-    specification for details.
-=======
-    **supplementary**, **commentary**, **description** and **dub**. See 
-    DASH (ISO/IEC 23009-1) specification for details.
->>>>>>> dc039529
+    **supplementary**, **commentary**, **description**, **dub** and **forced-subtitle** . See DASH (ISO/IEC 23009-1)
+    specification for details.