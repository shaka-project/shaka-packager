## Sync with Google code

- sync with Google main branch and make PR
- fix all merge conflicts

# Linux Dockers
we disable OpenSUSE_Dockerfile for now, since it is still broken on Google's side

# Submodules
 The Shaka uses curl as submodule. Please make sure you are pointed to the correct branch (the same as original Shaka branch). Don't update it, otherwise it will break the build.

# Sync with Transcoder's version of Shaka
 - added ID3 support
<<<<<<< HEAD
 
# Running individual test from Python code

1. change directory in the copy of Python script, located at /buil/packager/packager_test.py
2. find the test you want to run, for example:
```python
    def testAudioVideoWithTrickPlay(self):
    
    self.tmp_dir = './tmp'
    self.mpd_output = os.path.join(self.tmp_dir, 'output.mpd')

    streams = [
        self._GetStream('audio'),
        self._GetStream('video'),
        self._GetStream('video', trick_play_factor=1),
    ]

    self.assertPackageSuccess(streams, self._GetFlags(output_dash=True))
    self._CheckTestResults('audio-video-with-trick-play')

    self.tmp_dir = tempfile.mkdtemp()
    self.mpd_output = os.path.join(self.tmp_dir, 'output.mpd')

```
you are changing output for the test, so it will not conflict with other tests.

3. run the test with:

```bash
    python3 "packager_test.py"
```
=======

# ClearKey support for HLS with MPEG TS streams.
- command line sample:
packager \
    in=media/video_480p.mp4,stream=video,drm_label=k_0,segment_template=result/480/video_480p_$Number%05d$.ts,playlist_name=video_480p.m3u8 \
    in=media/video_480p.mp4,stream=audio,drm_label=k_0,hls_group_id=audio,language=en,hls_name=audio_default,segment_template=result/audio/en/$Number%05d$.ts, playlist_name=audio_en.m3u8 \
    --hls_master_playlist_output=result/master.m3u8 \
    --segment_duration=5 \ 
    --clear_lead=5 \
    --hls_playlist_type=VOD \
    --enable_raw_key_encryption \
    --protection_scheme=aes128 \
    --hls_key_uri=aes128.bin \
    --keys=label=k_0:key_id=0000000067e1bf604279e91b925cc2ed:key=d59fab7cc84fef9df4c1e39ca9be395c:iv=00000000000000000000000000000001


 
>>>>>>> 6b838247
<|MERGE_RESOLUTION|>--- conflicted
+++ resolved
@@ -11,8 +11,7 @@
 
 # Sync with Transcoder's version of Shaka
  - added ID3 support
-<<<<<<< HEAD
- 
+
 # Running individual test from Python code
 
 1. change directory in the copy of Python script, located at /buil/packager/packager_test.py
@@ -43,7 +42,6 @@
 ```bash
     python3 "packager_test.py"
 ```
-=======
 
 # ClearKey support for HLS with MPEG TS streams.
 - command line sample:
@@ -57,8 +55,4 @@
     --enable_raw_key_encryption \
     --protection_scheme=aes128 \
     --hls_key_uri=aes128.bin \
-    --keys=label=k_0:key_id=0000000067e1bf604279e91b925cc2ed:key=d59fab7cc84fef9df4c1e39ca9be395c:iv=00000000000000000000000000000001
-
-
- 
->>>>>>> 6b838247
+    --keys=label=k_0:key_id=0000000067e1bf604279e91b925cc2ed:key=d59fab7cc84fef9df4c1e39ca9be395c:iv=00000000000000000000000000000001