# Copyright 2022 Google LLC
#
# Use of this source code is governed by a BSD-style
# license that can be found in the LICENSE file or at
# https://developers.google.com/open-source/licenses/bsd

# A reusable workflow to build and test Packager on every supported OS and
# architecture.
name: Build

# Runs when called from another workflow.
on:
  workflow_call:
    inputs:
      ref:
        required: true
        type: string
      # If true, start a debug SSH server on failures.
      debug:
        required: false
        type: boolean
        default: false
      # If true, enable self-hosted runners in the build matrix.
      self_hosted:
        required: false
        type: boolean
        default: false

    secrets:
      # The GITHUB_TOKEN name is reserved, but not passed through implicitly.
      # So we call our secret parameter simply TOKEN.
      TOKEN:
        required: false

# By default, run all commands in a bash shell.  On Windows, the default would
# otherwise be powershell.
defaults:
  run:
    shell: bash

jobs:
  # Configure the build matrix based on inputs.  The list of objects in the
  # build matrix contents can't be changed by conditionals, but it can be
  # computed by another job and deserialized.  This uses inputs.self_hosted to
  # determine the build matrix, based on the metadata in build-matrix.json.
  build_matrix_config:
    name: Matrix configuration
    runs-on: ubuntu-latest
    outputs:
      INCLUDE: ${{ steps.configure.outputs.INCLUDE }}
      OS: ${{ steps.configure.outputs.OS }}
    steps:
      - uses: actions/checkout@v2
        with:
          ref: ${{ inputs.ref }}

      - name: Configure Build Matrix
        id: configure
        shell: node {0}
        run: |
          const enableSelfHosted = ${{ inputs.self_hosted }};

          // Use enableSelfHosted to decide what the build matrix below should
          // include.
          const {hosted, selfHosted} = require("${{ github.workspace }}/.github/workflows/build-matrix.json");
          const include = enableSelfHosted ? hosted.concat(selfHosted) : hosted;
          const os = include.map((config) => config.os);

          // Output JSON objects consumed by the build matrix below.
          console.log(`::set-output name=INCLUDE::${ JSON.stringify(include) }`);
          console.log(`::set-output name=OS::${ JSON.stringify(os) }`);

          // Log the outputs, for the sake of debugging this script.
          console.log({enableSelfHosted, include, os});

  build:
    needs: build_matrix_config
    strategy:
      fail-fast: false
      matrix:
        include: ${{ fromJSON(needs.build_matrix_config.outputs.INCLUDE) }}
        os: ${{ fromJSON(needs.build_matrix_config.outputs.OS) }}
        build_type: ["Debug", "Release"]
        lib_type: ["static", "shared"]

    name: ${{ matrix.os_name }} ${{ matrix.target_arch }} ${{ matrix.build_type }} ${{ matrix.lib_type }}
    runs-on: ${{ matrix.os }}

    steps:
      - name: Configure git to preserve line endings
        # Otherwise, tests fail on Windows because "golden" test outputs will not
        # have the correct line endings.
        run: git config --global core.autocrlf false

      - name: Checkout code
        uses: actions/checkout@v2
        with:
          ref: ${{ inputs.ref }}
          submodules: recursive

      - name: Install Linux deps
        if: runner.os == 'Linux'
        # NOTE: cmake is already installed in GitHub Actions VMs, but not
        # necessarily in a self-hosted runner.
        run: |
          sudo apt install -y \
              cmake \
              libc-ares-dev

      - name: Generate build files
        run: |
          mkdir -p build/

          if [[ "${{ matrix.lib_type }}" == "shared" ]]; then
            LIBPACKAGER_SHARED="ON"
          else
            LIBPACKAGER_SHARED="OFF"
          fi

          cmake \
            -DCMAKE_BUILD_TYPE="${{ matrix.build_type }}" \
            -DLIBPACKAGER_SHARED="$LIBPACKAGER_SHARED" \
            -S . \
            -B build/

      - name: Build
<<<<<<< HEAD
        run: |
          # This is a universal build command, which will call make on Linux
          # and Visual Studio on Windows.  Note that the VS generator is what
          # cmake calls a "multi-configuration" generator, and so the desired
          # build type must be specified for Windows.
          cmake --build build/ --config "${{ matrix.build_type }}"
=======
        # This is a universal build command, which will call make on Linux and
        # Visual Studio on Windows.  Note that the VS generator is what cmake
        # calls a "multi-configuration" generator, and so the desired build
        # type must be specified for Windows.
        run: cmake --build build/ --config "${{ matrix.build_type }}"
>>>>>>> 6a95f62b

      - name: Test
        run: ctest -C "${{ matrix.build_type }}" -V --test-dir build/

      # TODO(joeyparrish): Prepare artifacts when build system is complete again
#      - name: Prepare artifacts (static release only)
#        run: |
#          BUILD_CONFIG="${{ matrix.build_type }}-${{ matrix.lib_type }}"
#          if [[ "$BUILD_CONFIG" != "Release-static" ]]; then
#            echo "Skipping artifacts for $BUILD_CONFIG."
#            exit 0
#          fi
#          if [[ "${{ runner.os }}" == "Linux" ]]; then
#            echo "::group::Check for static executables"
#            (
#              cd build/Release
#              # Prove that we built static executables on Linux.  First, check that
#              # the executables exist, and fail if they do not.  Then check "ldd",
#              # which will fail if the executable is not dynamically linked.  If
#              # "ldd" succeeds, we fail the workflow.  Finally, we call "true" so
#              # that the last executed statement will be a success, and the step
#              # won't be failed if we get that far.
#              ls packager mpd_generator >/dev/null || exit 1
#              ldd packager 2>&1 && exit 1
#              ldd mpd_generator 2>&1 && exit 1
#              true
#            )
#            echo "::endgroup::"
#          fi
#          echo "::group::Prepare artifacts folder"
#          mkdir artifacts
#          ARTIFACTS="$GITHUB_WORKSPACE/artifacts"
#          cd build/Release
#          echo "::endgroup::"
#          echo "::group::Strip executables"
#          strip packager${{ matrix.exe_ext }}
#          strip mpd_generator${{ matrix.exe_ext }}
#          echo "::endgroup::"
#          SUFFIX="-${{ matrix.os_name }}-${{ matrix.target_arch }}"
#          EXE_SUFFIX="$SUFFIX${{ matrix.exe_ext}}"
#          echo "::group::Copy packager"
#          cp packager${{ matrix.exe_ext }} $ARTIFACTS/packager$EXE_SUFFIX
#          echo "::endgroup::"
#          echo "::group::Copy mpd_generator"
#          cp mpd_generator${{ matrix.exe_ext }} $ARTIFACTS/mpd_generator$EXE_SUFFIX
#          echo "::endgroup::"
#          # The pssh-box bundle is OS and architecture independent.  So only do
#          # it on this one OS and architecture, and give it a more generic
#          # filename.
#          if [[ '${{ matrix.os_name }}' == 'linux' && '${{ matrix.target_arch }}' == 'x64' ]]; then
#            echo "::group::Tar pssh-box"
#            tar -czf $ARTIFACTS/pssh-box.py.tar.gz pyproto pssh-box.py
#            echo "::endgroup::"
#          fi

      # TODO(joeyparrish): Attach artifacts when build system is complete again
#      - name: Attach artifacts to release
#        if: matrix.build_type == 'Release' && matrix.lib_type == 'static'
#        uses: dwenegar/upload-release-assets@v1
#        env:
#          GITHUB_TOKEN: ${{ secrets.GITHUB_TOKEN }}
#        with:
#          release_id: ${{ needs.draft_release.outputs.release_id }}
#          assets_path: artifacts

      - name: Debug
        uses: mxschmitt/action-tmate@v3.6
        with:
          limit-access-to-actor: true
        if: failure() && inputs.debug<|MERGE_RESOLUTION|>--- conflicted
+++ resolved
@@ -124,20 +124,11 @@
             -B build/
 
       - name: Build
-<<<<<<< HEAD
-        run: |
-          # This is a universal build command, which will call make on Linux
-          # and Visual Studio on Windows.  Note that the VS generator is what
-          # cmake calls a "multi-configuration" generator, and so the desired
-          # build type must be specified for Windows.
-          cmake --build build/ --config "${{ matrix.build_type }}"
-=======
         # This is a universal build command, which will call make on Linux and
         # Visual Studio on Windows.  Note that the VS generator is what cmake
         # calls a "multi-configuration" generator, and so the desired build
         # type must be specified for Windows.
         run: cmake --build build/ --config "${{ matrix.build_type }}"
->>>>>>> 6a95f62b
 
       - name: Test
         run: ctest -C "${{ matrix.build_type }}" -V --test-dir build/
