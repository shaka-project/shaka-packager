// Copyright 2017 Google Inc. All rights reserved.
//
// Use of this source code is governed by a BSD-style
// license that can be found in the LICENSE file or at
// https://developers.google.com/open-source/licenses/bsd

#ifndef PACKAGER_MEDIA_PUBLIC_MP4_OUTPUT_PARAMS_H_
#define PACKAGER_MEDIA_PUBLIC_MP4_OUTPUT_PARAMS_H_

namespace shaka {

/// MP4 (ISO-BMFF) output related parameters.
struct Mp4OutputParams {
  /// Include pssh in the encrypted stream. CMAF and DASH-IF recommends carrying
  /// license acquisition information in the manifest and not duplicate the
  /// information in the stream. (This is not a hard requirement so we are still
  /// CMAF compatible even if pssh is included in the stream.)
  bool include_pssh_in_stream = true;
  /// Indicates whether a 'sidx' box should be generated in the media segments.
  /// Note that it is required by spec if segment_template contains $Times$
  /// specifier.
  bool generate_sidx_in_media_segments = true;
<<<<<<< HEAD
  /// Enable LL-DASH streaming
  /// TODO(Caitlin): Elaborate
  bool is_low_latency_dash = false;
=======
  /// Enable LL-DASH streaming.
  /// Each segment constists of many fragments, and each fragment contains one
  /// chunk. A chunk is the smallest unit and is constructed of a single moof
  /// and mdat atom. Each chunk is uploaded immediately upon creation,
  /// decoupling latency from segment duration.
  bool low_latency_dash_mode = false;
>>>>>>> e1b0c7c4
};

}  // namespace shaka

#endif  // PACKAGER_MEDIA_PUBLIC_MP4_OUTPUT_PARAMS_H_<|MERGE_RESOLUTION|>--- conflicted
+++ resolved
@@ -20,18 +20,12 @@
   /// Note that it is required by spec if segment_template contains $Times$
   /// specifier.
   bool generate_sidx_in_media_segments = true;
-<<<<<<< HEAD
-  /// Enable LL-DASH streaming
-  /// TODO(Caitlin): Elaborate
-  bool is_low_latency_dash = false;
-=======
   /// Enable LL-DASH streaming.
   /// Each segment constists of many fragments, and each fragment contains one
   /// chunk. A chunk is the smallest unit and is constructed of a single moof
   /// and mdat atom. Each chunk is uploaded immediately upon creation,
   /// decoupling latency from segment duration.
   bool low_latency_dash_mode = false;
->>>>>>> e1b0c7c4
 };
 
 }  // namespace shaka
