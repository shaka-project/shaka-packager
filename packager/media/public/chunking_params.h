// Copyright 2017 Google Inc. All rights reserved.
//
// Use of this source code is governed by a BSD-style
// license that can be found in the LICENSE file or at
// https://developers.google.com/open-source/licenses/bsd

#ifndef PACKAGER_MEDIA_PUBLIC_CHUNKING_PARAMS_H_
#define PACKAGER_MEDIA_PUBLIC_CHUNKING_PARAMS_H_

namespace shaka {

/// Chunking (segmentation) related parameters.
struct ChunkingParams {
  /// Segment duration in seconds.
  double segment_duration_in_seconds = 0;
  /// Subsegment duration in seconds. Should not be larger than the segment
  /// duration.
  double subsegment_duration_in_seconds = 0;

  /// Force segments to begin with stream access points. Actual segment duration
  /// may not be exactly what is specified by segment_duration.
  bool segment_sap_aligned = true;
  /// Force subsegments to begin with stream access points. Actual subsegment
  /// duration may not be exactly what is specified by subsegment_duration.
  /// Setting to subsegment_sap_aligned to true but segment_sap_aligned to false
  /// is not allowed.
  bool subsegment_sap_aligned = true;
<<<<<<< HEAD
  /// Enable LL-DASH streaming
  /// TODO(Caitlin): Elaborate
  bool is_low_latency_dash = false;
=======
  /// Enable LL-DASH streaming.
  /// Each segment constists of many fragments, and each fragment contains one
  /// chunk. A chunk is the smallest unit and is constructed of a single moof
  /// and mdat atom. Each chunk is uploaded immediately upon creation,
  /// decoupling latency from segment duration.
  bool low_latency_dash_mode = false;
>>>>>>> e1b0c7c4
};

}  // namespace shaka

#endif  // PACKAGER_MEDIA_PUBLIC_CHUNKING_PARAMS_H_<|MERGE_RESOLUTION|>--- conflicted
+++ resolved
@@ -25,18 +25,9 @@
   /// Setting to subsegment_sap_aligned to true but segment_sap_aligned to false
   /// is not allowed.
   bool subsegment_sap_aligned = true;
-<<<<<<< HEAD
-  /// Enable LL-DASH streaming
-  /// TODO(Caitlin): Elaborate
-  bool is_low_latency_dash = false;
-=======
-  /// Enable LL-DASH streaming.
-  /// Each segment constists of many fragments, and each fragment contains one
   /// chunk. A chunk is the smallest unit and is constructed of a single moof
   /// and mdat atom. Each chunk is uploaded immediately upon creation,
   /// decoupling latency from segment duration.
-  bool low_latency_dash_mode = false;
->>>>>>> e1b0c7c4
 };
 
 }  // namespace shaka
