--- conflicted
+++ resolved
@@ -69,7 +69,7 @@
 
   /// Only for testing.
   void SetSegmentStartedForTesting(bool value);
-  
+
  private:
   Status StartSegmentIfNeeded(int64_t next_pts);
 
@@ -92,18 +92,13 @@
   uint64_t segment_number_ = 0;
 
   std::unique_ptr<TsWriter> ts_writer_;
- 
+
   BufferWriter segment_buffer_;
 
-<<<<<<< HEAD
-  // Path of the current segment obtained by OnNewSegment().
-  std::string current_segment_path_;
-=======
   // Set to true if segment_buffer_ is initialized, set to false after
   // FinalizeSegment() succeeds.
   bool segment_started_ = false;
   std::unique_ptr<PesPacketGenerator> pes_packet_generator_;
->>>>>>> 9babfb88
 
   int64_t segment_start_timestamp_ = -1;
   DISALLOW_COPY_AND_ASSIGN(TsSegmenter);
