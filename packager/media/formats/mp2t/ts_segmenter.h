// Copyright 2016 Google Inc. All rights reserved.
//
// Use of this source code is governed by a BSD-style
// license that can be found in the LICENSE file or at
// https://developers.google.com/open-source/licenses/bsd

#ifndef PACKAGER_MEDIA_FORMATS_MP2T_TS_SEGMENTER_H_
#define PACKAGER_MEDIA_FORMATS_MP2T_TS_SEGMENTER_H_

#include <memory>
#include "packager/file/file.h"
#include "packager/media/base/muxer_options.h"
#include "packager/media/formats/mp2t/pes_packet_generator.h"
#include "packager/media/formats/mp2t/ts_writer.h"
#include "packager/status.h"

namespace shaka {
namespace media {

class KeySource;
class MuxerListener;

namespace mp2t {

// TODO(rkuroiwa): For now, this implements multifile segmenter. Like other
// make this an abstract super class and implement multifile and single file
// segmenters.
class TsSegmenter {
 public:
  // TODO(rkuroiwa): Add progress listener?
  /// @param options is the options for this muxer. This must stay valid
  ///        throughout the life time of the instance.
  /// @param listener is the MuxerListener that should be used to notify events.
  ///        This may be null, in which case no events are sent.
  TsSegmenter(const MuxerOptions& options, MuxerListener* listener);
  ~TsSegmenter();

  /// Initialize the object.
  /// @param stream_info is the stream info for the segmenter.
  /// @return OK on success.
  Status Initialize(const StreamInfo& stream_info);

  /// Finalize the segmenter.
  /// @return OK on success.
  Status Finalize();

  /// @param sample gets added to this object.
  /// @return OK on success.
  Status AddSample(const MediaSample& sample);

  /// Flush all the samples that are (possibly) buffered and write them to the
  /// current segment, this will close the file. If a file is not already opened
  /// before calling this, this will open one and write them to file.
  /// @param start_timestamp is the segment's start timestamp in the input
  ///        stream's time scale.
  /// @param duration is the segment's duration in the input stream's time
  ///        scale.
  // TODO(kqyang): Remove the usage of segment start timestamp and duration in
  // xx_segmenter, which could cause confusions on which is the source of truth
  // as the segment start timestamp and duration could be tracked locally.
  Status FinalizeSegment(uint64_t start_timestamp, uint64_t duration);

  /// Only for testing.
  void InjectTsWriterForTesting(std::unique_ptr<TsWriter> writer);

  /// Only for testing.
  void InjectPesPacketGeneratorForTesting(
      std::unique_ptr<PesPacketGenerator> generator);

  /// Only for testing.
  void SetSegmentStartedForTesting(bool value);

 private:
<<<<<<< HEAD
  Status OpenNewSegmentIfClosed(int64_t next_pts);
=======
  Status StartSegmentIfNeeded(int64_t next_pts);
>>>>>>> b8ce44ab

  // Writes PES packets (carried in TsPackets) to a buffer.
  Status WritePesPackets();

  const MuxerOptions& muxer_options_;
  MuxerListener* const listener_;

  // Codec for the stream.
  Codec codec_ = kUnknownCodec;
  std::vector<uint8_t> audio_codec_config_;

  const uint32_t transport_stream_timestamp_offset_ = 0;
  // Scale used to scale the input stream to TS's timesccale (which is 90000).
  // Used for calculating the duration in seconds fo the current segment.
  double timescale_scale_ = 1.0;

  // Used for segment template.
  uint64_t segment_number_ = 0;

  std::unique_ptr<TsWriter> ts_writer_;

  BufferWriter segment_buffer_;

  // Set to true if segment_buffer_ is initialized, set to false after
  // FinalizeSegment() succeeds.
  bool segment_started_ = false;
  std::unique_ptr<PesPacketGenerator> pes_packet_generator_;

  int64_t segment_start_timestamp_ = -1;
  DISALLOW_COPY_AND_ASSIGN(TsSegmenter);
};

}  // namespace mp2t
}  // namespace media
}  // namespace shaka
#endif  // PACKAGER_MEDIA_FORMATS_MP2T_TS_SEGMENTER_H_<|MERGE_RESOLUTION|>--- conflicted
+++ resolved
@@ -71,11 +71,7 @@
   void SetSegmentStartedForTesting(bool value);
 
  private:
-<<<<<<< HEAD
-  Status OpenNewSegmentIfClosed(int64_t next_pts);
-=======
   Status StartSegmentIfNeeded(int64_t next_pts);
->>>>>>> b8ce44ab
 
   // Writes PES packets (carried in TsPackets) to a buffer.
   Status WritePesPackets();
