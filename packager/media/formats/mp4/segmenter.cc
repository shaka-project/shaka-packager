// Copyright 2014 Google Inc. All rights reserved.
//
// Use of this source code is governed by a BSD-style
// license that can be found in the LICENSE file or at
// https://developers.google.com/open-source/licenses/bsd

#include "packager/media/formats/mp4/segmenter.h"

#include <algorithm>

#include "packager/base/logging.h"
#include "packager/media/base/buffer_writer.h"
#include "packager/media/base/id3_tag.h"
#include "packager/media/base/media_sample.h"
#include "packager/media/base/muxer_options.h"
#include "packager/media/base/muxer_util.h"
#include "packager/media/base/stream_info.h"
#include "packager/media/chunking/chunking_handler.h"
#include "packager/media/event/progress_listener.h"
#include "packager/media/formats/mp4/box_definitions.h"
#include "packager/media/formats/mp4/fragmenter.h"
#include "packager/media/formats/mp4/key_frame_info.h"
#include "packager/version/version.h"

namespace shaka {
namespace media {
namespace mp4 {

namespace {

int64_t Rescale(int64_t time_in_old_scale,
                int32_t old_scale,
                int32_t new_scale) {
  return static_cast<double>(time_in_old_scale) / old_scale * new_scale;
}

}  // namespace

Segmenter::Segmenter(const MuxerOptions& options,
                     std::unique_ptr<FileType> ftyp,
                     std::unique_ptr<Movie> moov)
    : options_(options),
      ftyp_(std::move(ftyp)),
      moov_(std::move(moov)),
      moof_(new MovieFragment()),
      fragment_buffer_(new BufferWriter()),
      sidx_(new SegmentIndex()) {}

Segmenter::~Segmenter() {}

Status Segmenter::Initialize(
    const std::vector<std::shared_ptr<const StreamInfo>>& streams,
    MuxerListener* muxer_listener,
    ProgressListener* progress_listener) {
  DCHECK_LT(0u, streams.size());
  muxer_listener_ = muxer_listener;
  progress_listener_ = progress_listener;
  moof_->header.sequence_number = 0;

  moof_->tracks.resize(streams.size());
  fragmenters_.resize(streams.size());
  stream_durations_.resize(streams.size());

  for (uint32_t i = 0; i < streams.size(); ++i) {
    moof_->tracks[i].header.track_id = i + 1;
    if (streams[i]->stream_type() == kStreamVideo) {
      // Use the first video stream as the reference stream (which is 1-based).
      if (sidx_->reference_id == 0)
        sidx_->reference_id = i + 1;
    }

    const EditList& edit_list = moov_->tracks[i].edit.list;
    int64_t edit_list_offset = 0;
    if (edit_list.edits.size() > 0) {
      DCHECK_EQ(edit_list.edits.size(), 1u);
      edit_list_offset = edit_list.edits.front().media_time;
    }

    fragmenters_[i].reset(
        new Fragmenter(streams[i], &moof_->tracks[i], edit_list_offset));
  }

  // Choose the first stream if there is no VIDEO.
  if (sidx_->reference_id == 0)
    sidx_->reference_id = 1;
  sidx_->timescale = streams[GetReferenceStreamId()]->time_scale();

  // Use media duration as progress target.
  progress_target_ = streams[GetReferenceStreamId()]->duration();

  // Use the reference stream's time scale as movie time scale.
  moov_->header.timescale = sidx_->timescale;
  moof_->header.sequence_number = 1;

  // Fill in version information.
  const std::string version = GetPackagerVersion();
  if (!version.empty()) {
    moov_->metadata.handler.handler_type = FOURCC_ID32;
    moov_->metadata.id3v2.language.code = "eng";

    Id3Tag id3_tag;
    id3_tag.AddPrivateFrame(GetPackagerProjectUrl(), version);
    CHECK(id3_tag.WriteToVector(&moov_->metadata.id3v2.id3v2_data));
  }
  return DoInitialize();
}

Status Segmenter::Finalize() {
  // Set movie duration. Note that the duration in mvhd, tkhd, mdhd should not
  // be touched, i.e. kept at 0. The updated moov box will be written to output
  // file for VOD and static live case only.
  moov_->extends.header.fragment_duration = 0;
  for (size_t i = 0; i < stream_durations_.size(); ++i) {
    int64_t duration =
        Rescale(stream_durations_[i], moov_->tracks[i].media.header.timescale,
                moov_->header.timescale);
    if (duration >
        static_cast<int64_t>(moov_->extends.header.fragment_duration))
      moov_->extends.header.fragment_duration = duration;
  }
  return DoFinalize();
}

Status Segmenter::AddSample(size_t stream_id, const MediaSample& sample) {
  // Set default sample duration if it has not been set yet.
  if (moov_->extends.tracks[stream_id].default_sample_duration == 0) {
    moov_->extends.tracks[stream_id].default_sample_duration =
        sample.duration();
  }

  DCHECK_LT(stream_id, fragmenters_.size());
  Fragmenter* fragmenter = fragmenters_[stream_id].get();
  if (fragmenter->fragment_finalized()) {
    return Status(error::FRAGMENT_FINALIZED,
                  "Current fragment is finalized already.");
  }

  Status status = fragmenter->AddSample(sample);
  if (!status.ok())
    return status;

  if (sample_duration_ == 0)
    sample_duration_ = sample.duration();
  stream_durations_[stream_id] += sample.duration();
  return Status::OK;
}

Status Segmenter::FinalizeSegment(size_t stream_id,
                                  const SegmentInfo& segment_info) {
  if (segment_info.key_rotation_encryption_config) {
    FinalizeFragmentForKeyRotation(
        stream_id, segment_info.is_encrypted,
        *segment_info.key_rotation_encryption_config);
  }

  DCHECK_LT(stream_id, fragmenters_.size());
  Fragmenter* fragmenter = fragmenters_[stream_id].get();
  DCHECK(fragmenter);
  Status status = fragmenter->FinalizeFragment();
  if (!status.ok())
    return status;

  // Check if all tracks are ready for fragmentation.
  for (const std::unique_ptr<Fragmenter>& fragmenter : fragmenters_) {
    if (!fragmenter->fragment_finalized())
      return Status::OK;
  }

  MediaData mdat;
  // Data offset relative to 'moof': moof size + mdat header size.
  // The code will also update box sizes for moof_ and its child boxes.
  uint64_t data_offset = moof_->ComputeSize() + mdat.HeaderSize();
  // 'traf' should follow 'mfhd' moof header box.
  uint64_t next_traf_position = moof_->HeaderSize() + moof_->header.box_size();
  for (size_t i = 0; i < moof_->tracks.size(); ++i) {
    TrackFragment& traf = moof_->tracks[i];
    if (traf.auxiliary_offset.offsets.size() > 0) {
      DCHECK_EQ(traf.auxiliary_offset.offsets.size(), 1u);
      DCHECK(!traf.sample_encryption.sample_encryption_entries.empty());

      next_traf_position += traf.box_size();
      // SampleEncryption 'senc' box should be the last box in 'traf'.
      // |auxiliary_offset| should point to the data of SampleEncryption.
      traf.auxiliary_offset.offsets[0] =
          next_traf_position - traf.sample_encryption.box_size() +
          traf.sample_encryption.HeaderSize() +
          sizeof(uint32_t);  // for sample count field in 'senc'
    }
    traf.runs[0].data_offset = data_offset + mdat.data_size;
    mdat.data_size += static_cast<uint32_t>(fragmenters_[i]->data()->Size());
  }

  // Generate segment reference.
  sidx_->references.resize(sidx_->references.size() + 1);
  fragmenters_[GetReferenceStreamId()]->GenerateSegmentReference(
      &sidx_->references[sidx_->references.size() - 1]);
  sidx_->references[sidx_->references.size() - 1].referenced_size =
      data_offset + mdat.data_size;

  const uint64_t moof_start_offset = fragment_buffer_->Size();

  // Write the fragment to buffer.
  moof_->Write(fragment_buffer_.get());
  mdat.WriteHeader(fragment_buffer_.get());

  bool first_key_frame = true;
  for (const std::unique_ptr<Fragmenter>& fragmenter : fragmenters_) {
    // https://goo.gl/xcFus6 6. Trick play requirements
    // 6.10. If using fMP4, I-frame segments must include the 'moof' header
    // associated with the I-frame. It also implies that only the first key
    // frame can be included.
    if (!fragmenter->key_frame_infos().empty() && first_key_frame) {
      const KeyFrameInfo& key_frame_info =
          fragmenter->key_frame_infos().front();
      first_key_frame = false;
      key_frame_infos_.push_back(
          {key_frame_info.timestamp, moof_start_offset,
           fragment_buffer_->Size() - moof_start_offset + key_frame_info.size});
    }
    fragment_buffer_->AppendBuffer(*fragmenter->data());
  }

  // Increase sequence_number for next fragment.
  ++moof_->header.sequence_number;

  for (std::unique_ptr<Fragmenter>& fragmenter : fragmenters_)
    fragmenter->ClearFragmentFinalized();
<<<<<<< HEAD
    
=======

>>>>>>> e1b0c7c4
  if (segment_info.is_chunk) {
    // Finalize the completed chunk for the LL-DASH case.
    Status status = DoFinalizeChunk();
    if (!status.ok())
      return status;
  }

  if (!segment_info.is_subsegment || segment_info.is_final_chunk_in_seg) {
    // Finalize the segment.
    Status status = DoFinalizeSegment();
    // Reset segment information to initial state.
    sidx_->references.clear();
    key_frame_infos_.clear();
    return status;
  }
  return Status::OK;
}

int32_t Segmenter::GetReferenceTimeScale() const {
  return moov_->header.timescale;
}

double Segmenter::GetDuration() const {
  int64_t duration = moov_->extends.header.fragment_duration;
  if (duration == 0) {
    // Handling the case where this is not properly initialized.
    return 0.0;
  }
  return static_cast<double>(duration) / moov_->header.timescale;
}

void Segmenter::UpdateProgress(uint64_t progress) {
  accumulated_progress_ += progress;

  if (!progress_listener_) return;
  if (progress_target_ == 0) return;
  // It might happen that accumulated progress exceeds progress_target due to
  // computation errors, e.g. rounding error. Cap it so it never reports > 100%
  // progress.
  if (accumulated_progress_ >= progress_target_) {
    progress_listener_->OnProgress(1.0);
  } else {
    progress_listener_->OnProgress(static_cast<double>(accumulated_progress_) /
                                   progress_target_);
  }
}

void Segmenter::SetComplete() {
  if (!progress_listener_) return;
  progress_listener_->OnProgress(1.0);
}

uint32_t Segmenter::GetReferenceStreamId() {
  DCHECK(sidx_);
  return sidx_->reference_id - 1;
}

void Segmenter::FinalizeFragmentForKeyRotation(
    size_t stream_id,
    bool fragment_encrypted,
    const EncryptionConfig& encryption_config) {
  if (options_.mp4_params.include_pssh_in_stream) {
    moof_->pssh.clear();
    const auto& key_system_info = encryption_config.key_system_info;
    for (const ProtectionSystemSpecificInfo& system : key_system_info) {
      if (system.psshs.empty())
        continue;
      ProtectionSystemSpecificHeader pssh;
      pssh.raw_box = system.psshs;
      moof_->pssh.push_back(pssh);
    }
  } else {
    LOG(WARNING)
        << "Key rotation and no pssh in stream may not work well together.";
  }

  // Skip the following steps if the current fragment is not going to be
  // encrypted. 'pssh' box needs to be included in the fragment, which is
  // performed above, regardless of whether the fragment is encrypted. This is
  // necessary for two reasons: 1) Requesting keys before reaching encrypted
  // content avoids playback delay due to license requests; 2) In Chrome, CDM
  // must be initialized before starting the playback and CDM can only be
  // initialized with a valid 'pssh'.
  if (!fragment_encrypted)
    return;

  DCHECK_LT(stream_id, moof_->tracks.size());
  TrackFragment& traf = moof_->tracks[stream_id];
  traf.sample_group_descriptions.resize(traf.sample_group_descriptions.size() +
                                        1);
  SampleGroupDescription& sample_group_description =
      traf.sample_group_descriptions.back();
  sample_group_description.grouping_type = FOURCC_seig;

  sample_group_description.cenc_sample_encryption_info_entries.resize(1);
  CencSampleEncryptionInfoEntry& sample_group_entry =
      sample_group_description.cenc_sample_encryption_info_entries.back();
  sample_group_entry.is_protected = 1;
  sample_group_entry.per_sample_iv_size = encryption_config.per_sample_iv_size;
  sample_group_entry.constant_iv = encryption_config.constant_iv;
  sample_group_entry.crypt_byte_block = encryption_config.crypt_byte_block;
  sample_group_entry.skip_byte_block = encryption_config.skip_byte_block;
  sample_group_entry.key_id = encryption_config.key_id;
}

}  // namespace mp4
}  // namespace media
}  // namespace shaka<|MERGE_RESOLUTION|>--- conflicted
+++ resolved
@@ -225,11 +225,6 @@
 
   for (std::unique_ptr<Fragmenter>& fragmenter : fragmenters_)
     fragmenter->ClearFragmentFinalized();
-<<<<<<< HEAD
-    
-=======
-
->>>>>>> e1b0c7c4
   if (segment_info.is_chunk) {
     // Finalize the completed chunk for the LL-DASH case.
     Status status = DoFinalizeChunk();
