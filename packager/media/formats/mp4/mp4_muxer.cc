--- conflicted
+++ resolved
@@ -299,15 +299,8 @@
   if (options().segment_template.empty()) {
     segmenter_.reset(new SingleSegmentSegmenter(options(), std::move(ftyp),
                                                 std::move(moov)));
-<<<<<<< HEAD
-  } else if (options().mp4_params.is_low_latency_dash) {
     segmenter_.reset(
-        new LowLatencySegmentSegmenter(options(), std::move(ftyp), std::move(moov)));
-=======
-  } else if (options().mp4_params.low_latency_dash_mode) {
-    segmenter_.reset(new LowLatencySegmentSegmenter(options(), std::move(ftyp),
                                                     std::move(moov)));
->>>>>>> e1b0c7c4
   } else {
     segmenter_.reset(
         new MultiSegmentSegmenter(options(), std::move(ftyp), std::move(moov)));
