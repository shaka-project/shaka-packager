--- conflicted
+++ resolved
@@ -32,10 +32,7 @@
 #include <packager/media/codecs/ec3_audio_util.h>
 #include <packager/media/codecs/es_descriptor.h>
 #include <packager/media/codecs/hevc_decoder_configuration_record.h>
-<<<<<<< HEAD
-=======
 #include <packager/media/codecs/iamf_audio_util.h>
->>>>>>> c819deaa
 #include <packager/media/codecs/vp_codec_configuration_record.h>
 #include <packager/media/formats/mp4/box_definitions.h>
 #include <packager/media/formats/mp4/box_reader.h>
@@ -188,56 +185,11 @@
     case FOURCC_av01:
       *codec_string += ";" + dovi_config.GetCodecString(FOURCC_dav1);
       break;
-<<<<<<< HEAD
-=======
     default:
       LOG(ERROR) << "Unsupported format with extra codec "
                  << FourCCToString(actual_format);
       return false;
   }
-  return true;
-}
-
-bool UpdateDolbyVisionInfo(FourCC actual_format,
-                           const std::vector<CodecConfiguration>& configs,
-                           uint8_t transfer_characteristics,
-                           std::string* codec_string,
-                           std::string* dovi_supplemental_codec_string,
-                           FourCC* dovi_compatible_brand) {
-  DOVIDecoderConfigurationRecord dovi_config;
-  if (!dovi_config.Parse(GetDOVIDecoderConfig(configs))) {
-    LOG(ERROR) << "Failed to parse Dolby Vision decoder "
-                  "configuration record.";
-    return false;
-  }
-  switch (actual_format) {
-    case FOURCC_dvh1:
-    case FOURCC_dvhe:
-    case FOURCC_dav1:
-      // Non-Backward compatibility mode. Replace the code string with
-      // Dolby Vision only.
-      *codec_string = dovi_config.GetCodecString(actual_format);
-      break;
-    case FOURCC_hev1:
-      // Backward compatibility mode. Use supplemental codec indicating Dolby
-      // Dolby Vision content.
-      *dovi_supplemental_codec_string = dovi_config.GetCodecString(FOURCC_dvhe);
-      break;
-    case FOURCC_hvc1:
-      // See above.
-      *dovi_supplemental_codec_string = dovi_config.GetCodecString(FOURCC_dvh1);
-      break;
-    case FOURCC_av01:
-      *dovi_supplemental_codec_string = dovi_config.GetCodecString(FOURCC_dav1);
-      break;
->>>>>>> c819deaa
-    default:
-      LOG(ERROR) << "Unsupported format with extra codec "
-                 << FourCCToString(actual_format);
-      return false;
-  }
-  *dovi_compatible_brand =
-      dovi_config.GetDoViCompatibleBrand(transfer_characteristics);
   return true;
 }
 
