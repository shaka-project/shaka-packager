--- conflicted
+++ resolved
@@ -198,14 +198,8 @@
   EXPECT_CALL(*mock_adts_converter_, Parse(ElementsAreArray(kCodecConfig)))
       .WillOnce(Return(true));
   EXPECT_CALL(*mock_adts_converter_,
-<<<<<<< HEAD
               ConvertToADTS(kSampleFrame, _, sizeof(kSample1Data) - 1))
       .WillOnce(DoAll(SetArgReferee<0>(StringToVector(kAdtsSample1Data)), Return(true)));
-=======
-              ConvertToADTS(Pointee(Eq(StringToVector(kSample1Data)))))
-      .WillOnce(DoAll(SetArgPointee<0>(StringToVector(kAdtsSample1Data)),
-                      Return(true)));
->>>>>>> faa9a3ea
 
   EXPECT_CALL(segmenter_, CreateAdtsConverter())
       .WillOnce(Return(ByMove(std::move(mock_adts_converter_))));
