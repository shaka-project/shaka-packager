--- conflicted
+++ resolved
@@ -67,11 +67,9 @@
 
   void set_roles(const std::vector<std::string>& roles) { roles_ = roles; }
 
-<<<<<<< HEAD
+  void set_index(std::optional<uint32_t> idx) { index_ = idx; }
+
   void set_dash_label(std::string label) { dash_label_ = label; }
-=======
-  void set_index(std::optional<uint32_t> idx) { index_ = idx; }
->>>>>>> aad2a12a
 
  private:
   MpdNotifyMuxerListener(const MpdNotifyMuxerListener&) = delete;
