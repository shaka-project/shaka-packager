// Copyright 2017 Google LLC. All rights reserved.
//
// Use of this source code is governed by a BSD-style
// license that can be found in the LICENSE file or at
// https://developers.google.com/open-source/licenses/bsd

#ifndef PACKAGER_MEDIA_EVENT_MUXER_LISTENER_FACTORY_H_
#define PACKAGER_MEDIA_EVENT_MUXER_LISTENER_FACTORY_H_

#include <memory>
#include <optional>
#include <string>
#include <vector>

namespace shaka {
class MpdNotifier;

namespace hls {
class HlsNotifier;
}

namespace media {
class MuxerListener;

/// Factory class for creating MuxerListeners. Will produce a single muxer
/// listener that will wrap the various muxer listeners that the factory
/// supports. Currently the factory supports:
///    - Media Info Dump
///    - HLS
///    - MPD
///
/// The listeners that will be combined will be based on the parameters given
/// when constructing the factory.
class MuxerListenerFactory {
 public:
  /// The subset of data from a stream descriptor that the muxer listener
  /// factory needs in order to create listeners for the stream.
  struct StreamData {
    // The stream's output destination. Will only be used if the factory is
    // told to output media info.
    std::string media_info_output;

    // HLS specific values needed to write to HLS manifests. Will only be used
    // if an HlsNotifier is given to the factory.
    std::string hls_group_id;
    std::string hls_name;
    std::string hls_playlist_name;
    std::string hls_iframe_playlist_name;
    std::vector<std::string> hls_characteristics;
    bool hls_only = false;

    // DASH specific values needed to write DASH mpd. Will only be used if an
    // MpdNotifier is given to the factory.
    std::vector<std::string> dash_accessiblities;
    std::vector<std::string> dash_roles;
    bool dash_only = false;
<<<<<<< HEAD
    std::string dash_label;
=======
    std::optional<uint32_t> index;
>>>>>>> aad2a12a
  };

  /// Create a new muxer listener.
  /// @param output_media_info must be true for the combined listener to include
  ///        a media info dump listener.
  /// @param use_segment_list is set when mpd_notifier_ is null and
  ///        --output_media_info is set. If mpd_notifer is non-null, this value
  ///        is the same as mpd_notifier->use_segment_list().
  /// @param mpd_notifer must be non-null for the combined listener to include a
  ///        mpd listener.
  /// @param hls_notifier must be non-null for the combined listener to include
  ///        an HLS listener.
  MuxerListenerFactory(bool output_media_info,
                       bool use_segment_list,
                       MpdNotifier* mpd_notifier,
                       hls::HlsNotifier* hls_notifier);

  /// Create a listener for a stream.
  std::unique_ptr<MuxerListener> CreateListener(const StreamData& stream);

  /// Create an HLS listener if possible. If it is not possible to
  /// create an HLS listener, this method will return null.
  std::unique_ptr<MuxerListener> CreateHlsListener(const StreamData& stream);

 private:
  MuxerListenerFactory(const MuxerListenerFactory&) = delete;
  MuxerListenerFactory operator=(const MuxerListenerFactory&) = delete;

  bool output_media_info_;
  MpdNotifier* mpd_notifier_;
  hls::HlsNotifier* hls_notifier_;

  /// This is set when mpd_notifier_ is NULL and --output_media_info is set.
  bool use_segment_list_;

  // A counter to track which stream we are on.
  int stream_index_ = 0;
};
}  // namespace media
}  // namespace shaka

#endif  // PACKAGER_MEDIA_EVENT_MUXER_LISTENER_FACTORY_H_<|MERGE_RESOLUTION|>--- conflicted
+++ resolved
@@ -54,11 +54,8 @@
     std::vector<std::string> dash_accessiblities;
     std::vector<std::string> dash_roles;
     bool dash_only = false;
-<<<<<<< HEAD
+    std::optional<uint32_t> index;
     std::string dash_label;
-=======
-    std::optional<uint32_t> index;
->>>>>>> aad2a12a
   };
 
   /// Create a new muxer listener.
