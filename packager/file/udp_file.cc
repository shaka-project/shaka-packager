--- conflicted
+++ resolved
@@ -49,7 +49,6 @@
   return (ntohl(addr.s_addr) & 0xf0000000) == 0xe0000000;
 }
 
-<<<<<<< HEAD
 bool IsIpv6MulticastAddress(const struct in6_addr& addr) {
   if (addr.s6_addr[0] == 0xff) {
     return true;
@@ -122,14 +121,14 @@
 #endif  // #if defined(__linux__)
 
     return true;
-=======
+}
+
 int GetSocketErrorCode() {
 #if defined(OS_WIN)
   return WSAGetLastError();
 #else
   return errno;
 #endif
->>>>>>> 3ec2975e
 }
 
 }  // anonymous namespace
@@ -252,15 +251,9 @@
   if (!options)
     return false;
 
-<<<<<<< HEAD
   unsigned long addr = inet_addr(options->address().c_str());
 
   if (addr == INADDR_NONE)
-=======
-  ScopedSocket new_socket(socket(AF_INET, SOCK_DGRAM, 0));
-  if (new_socket.get() == INVALID_SOCKET) {
-    LOG(ERROR) << "Could not allocate socket, error = " << GetSocketErrorCode();
->>>>>>> 3ec2975e
     return false;
 
   struct addrinfo hints = {0};
@@ -276,7 +269,7 @@
   }
   ScopedSocket new_socket(socket(res->ai_family, res->ai_socktype, res->ai_protocol));
   if (new_socket.get() == INVALID_SOCKET) {
-    LOG(ERROR) << "Could not allocate socket.";
+    LOG(ERROR) << "Could not allocate socket, error = " << GetSocketErrorCode();
     freeaddrinfo(res);
     return false;
   }
@@ -286,31 +279,20 @@
     if (setsockopt(new_socket.get(), SOL_SOCKET, SO_REUSEADDR,
                    reinterpret_cast<const char*>(&optval),
                    sizeof(optval)) < 0) {
-<<<<<<< HEAD
-      LOG(ERROR)
-          << "Could not apply the SO_REUSEADDR property to the UDP socket";
-      freeaddrinfo(res);
-=======
       LOG(ERROR) << "Could not apply the SO_REUSEADDR property to the UDP "
                     "socket, error = "
                  << GetSocketErrorCode();
->>>>>>> 3ec2975e
+      freeaddrinfo(res);
       return false;
     }
   }
 
   // Use `sizeof(&res->ai_addr)` instead of `res->ai_addrlen` (for x64)
   if (bind(new_socket.get(),
-<<<<<<< HEAD
            reinterpret_cast<struct sockaddr*>(res->ai_addr),
            sizeof(&res->ai_addr)) < 0) {
-    LOG(ERROR) << "Could not bind UDP socket";
+    LOG(ERROR) << "Could not bind UDP socket, error = " << GetSocketErrorCode();
     freeaddrinfo(res);
-=======
-           reinterpret_cast<struct sockaddr*>(&local_sock_addr),
-           sizeof(local_sock_addr)) < 0) {
-    LOG(ERROR) << "Could not bind UDP socket, error = " << GetSocketErrorCode();
->>>>>>> 3ec2975e
     return false;
   }
 
@@ -322,7 +304,6 @@
         freeaddrinfo(res);
         return false;
       }
-<<<<<<< HEAD
       const bool is_multicast = IsIpv4MulticastAddress(local_in_addr);
       if (is_multicast) {
         if (options->is_source_specific_multicast()) {
@@ -356,17 +337,6 @@
             return false;
           }
         }
-=======
-
-      if (setsockopt(new_socket.get(),
-                     IPPROTO_IP,
-                     IP_ADD_SOURCE_MEMBERSHIP,
-                     reinterpret_cast<const char*>(&source_multicast_group),
-                     sizeof(source_multicast_group)) < 0) {
-        LOG(ERROR) << "Failed to join multicast group, error = "
-                   << GetSocketErrorCode();
-        return false;
->>>>>>> 3ec2975e
       }
       break;
     }
@@ -377,7 +347,6 @@
         freeaddrinfo(res);
         return false;
       }
-<<<<<<< HEAD
       const bool is_multicast = IsIpv6MulticastAddress(local_in_addr);
       if (is_multicast) {
         if (options->is_source_specific_multicast()) {
@@ -413,29 +382,6 @@
         }
       }
       break;
-=======
-
-      if (setsockopt(new_socket.get(), IPPROTO_IP, IP_ADD_MEMBERSHIP,
-                     reinterpret_cast<const char*>(&multicast_group),
-                     sizeof(multicast_group)) < 0) {
-        LOG(ERROR) << "Failed to join multicast group, error = "
-                   << GetSocketErrorCode();
-        return false;
-      }
-  }
-
-#if defined(__linux__)
-    // Disable IP_MULTICAST_ALL to avoid interference caused when two sockets
-    // are bound to the same port but joined to different multicast groups.
-    const int optval_zero = 0;
-    if (setsockopt(new_socket.get(), IPPROTO_IP, IP_MULTICAST_ALL,
-                   reinterpret_cast<const char*>(&optval_zero),
-                   sizeof(optval_zero)) < 0 &&
-        GetSocketErrorCode() != ENOPROTOOPT) {
-      LOG(ERROR) << "Failed to disable IP_MULTICAST_ALL option, error = "
-                 << GetSocketErrorCode();
-      return false;
->>>>>>> 3ec2975e
     }
     default:
       freeaddrinfo(res);
@@ -451,13 +397,8 @@
     tv.tv_usec = options->timeout_us() % 1000000;
     if (setsockopt(new_socket.get(), SOL_SOCKET, SO_RCVTIMEO,
                    reinterpret_cast<const char*>(&tv), sizeof(tv)) < 0) {
-<<<<<<< HEAD
-      LOG(ERROR) << "Failed to set socket timeout.";
-      freeaddrinfo(res);
-=======
       LOG(ERROR) << "Failed to set socket timeout, error = "
                  << GetSocketErrorCode();
->>>>>>> 3ec2975e
       return false;
     }
   }
@@ -467,14 +408,9 @@
     if (setsockopt(new_socket.get(), SOL_SOCKET, SO_RCVBUF,
                    reinterpret_cast<const char*>(&receive_buffer_size),
                    sizeof(receive_buffer_size)) < 0) {
-<<<<<<< HEAD
-      LOG(ERROR) << "Failed to set the maximum receive buffer size: "
-                 << strerror(errno);
-      freeaddrinfo(res);
-=======
       LOG(ERROR) << "Failed to set the maximum receive buffer size, error = "
                  << GetSocketErrorCode();
->>>>>>> 3ec2975e
+      freeaddrinfo(res);
       return false;
     }
   }
