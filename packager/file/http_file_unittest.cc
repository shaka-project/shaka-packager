--- conflicted
+++ resolved
@@ -162,8 +162,6 @@
   // Signal that there will be no more writes.
   // If we don't do this, the request can hang in libcurl.
   file->CloseForWriting();
-<<<<<<< HEAD
-=======
 
   auto json = HandleResponse(file);
   ASSERT_TRUE(json.is_object());
@@ -207,83 +205,6 @@
   // Signal that there will be no more writes.
   // If we don't do this, the request can hang in libcurl.
   file->CloseForWriting();
->>>>>>> c819deaa
-
-  auto json = HandleResponse(file);
-  ASSERT_TRUE(json.is_object());
-  ASSERT_TRUE(file.release()->Close());
-
-  ASSERT_JSON_STRING(json, "method", "PUT");
-<<<<<<< HEAD
-  ASSERT_JSON_STRING(json, "body", data);
-=======
-  ASSERT_JSON_STRING(json, "body", data1 + data2 + data3 + data4);
->>>>>>> c819deaa
-  ASSERT_JSON_STRING(json, "headers.Content-Type", kBinaryContentType);
-
-  // Curl may choose to send chunked or not based on the data.  We request
-  // chunked encoding, but don't control if it is actually used.  If we get
-  // chunked transfer, there is no Content-Length header reflected back to us.
-  if (!GetJsonString(json, "headers.Content-Length").empty()) {
-<<<<<<< HEAD
-    ASSERT_JSON_STRING(json, "headers.Content-Length",
-                       std::to_string(data.size()));
-=======
-    auto totalSize = data1.size() + data2.size() + data3.size() + data4.size();
-    ASSERT_JSON_STRING(json, "headers.Content-Length",
-                       std::to_string(totalSize));
->>>>>>> c819deaa
-  } else {
-    ASSERT_JSON_STRING(json, "headers.Transfer-Encoding", "chunked");
-  }
-}
-
-<<<<<<< HEAD
-TEST_F(HttpFileTest, MultipleWrites) {
-=======
-TEST_F(HttpFileTest, MultipleChunks) {
->>>>>>> c819deaa
-  FilePtr file(new HttpFile(HttpMethod::kPut, server_.ReflectUrl(),
-                            kBinaryContentType, kNoHeaders,
-                            kDefaultTestTimeout));
-  ASSERT_TRUE(file);
-  ASSERT_TRUE(file->Open());
-
-  // Each of these is written as an explicit chunk to the server.
-  const std::string data1 = "abcd";
-  const std::string data2 = "efgh";
-  const std::string data3 = "ijkl";
-  const std::string data4 = "mnop";
-
-  ASSERT_EQ(file->Write(data1.data(), data1.size()),
-            static_cast<int64_t>(data1.size()));
-  // Flush the first chunk.
-  ASSERT_TRUE(file->Flush());
-
-  ASSERT_EQ(file->Write(data2.data(), data2.size()),
-            static_cast<int64_t>(data2.size()));
-  // Flush the second chunk.
-  ASSERT_TRUE(file->Flush());
-
-  ASSERT_EQ(file->Write(data3.data(), data3.size()),
-            static_cast<int64_t>(data3.size()));
-  // Flush the third chunk.
-  ASSERT_TRUE(file->Flush());
-
-  ASSERT_EQ(file->Write(data4.data(), data4.size()),
-            static_cast<int64_t>(data4.size()));
-<<<<<<< HEAD
-  // Signal that there will be no more writes.
-  // If we don't do this, the request can hang in libcurl.
-  file->CloseForWriting();
-=======
-  // Flush the fourth chunk.
-  ASSERT_TRUE(file->Flush());
->>>>>>> c819deaa
-
-  // Signal that there will be no more writes.
-  // If we don't do this, the request can hang in libcurl.
-  file->CloseForWriting();
 
   auto json = HandleResponse(file);
   ASSERT_TRUE(json.is_object());
@@ -292,7 +213,6 @@
   ASSERT_JSON_STRING(json, "method", "PUT");
   ASSERT_JSON_STRING(json, "body", data1 + data2 + data3 + data4);
   ASSERT_JSON_STRING(json, "headers.Content-Type", kBinaryContentType);
-<<<<<<< HEAD
 
   // Curl may choose to send chunked or not based on the data.  We request
   // chunked encoding, but don't control if it is actually used.  If we get
@@ -351,8 +271,6 @@
   ASSERT_JSON_STRING(json, "body", data1 + data2 + data3 + data4);
   ASSERT_JSON_STRING(json, "headers.Content-Type", kBinaryContentType);
   ASSERT_JSON_STRING(json, "headers.Transfer-Encoding", "chunked");
-=======
-  ASSERT_JSON_STRING(json, "headers.Transfer-Encoding", "chunked");
 }
 
 TEST_F(HttpFileTest, BasicDelete) {
@@ -365,7 +283,6 @@
   ASSERT_TRUE(json.is_object());
   ASSERT_TRUE(file.release()->Close());
   ASSERT_JSON_STRING(json, "method", "DELETE");
->>>>>>> c819deaa
 }
 
 TEST_F(HttpFileTest, Error404) {
