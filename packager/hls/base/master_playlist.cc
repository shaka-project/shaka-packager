// Copyright 2016 Google Inc. All rights reserved.
//
// Use of this source code is governed by a BSD-style
// license that can be found in the LICENSE file or at
// https://developers.google.com/open-source/licenses/bsd

#include "packager/hls/base/master_playlist.h"

#include <algorithm>  // std::max

#include <inttypes.h>

#include "packager/base/files/file_path.h"
#include "packager/base/strings/string_number_conversions.h"
#include "packager/base/strings/string_util.h"
#include "packager/base/strings/stringprintf.h"
#include "packager/file/file.h"
#include "packager/hls/base/media_playlist.h"
#include "packager/hls/base/tag.h"
#include "packager/version/version.h"

namespace shaka {
namespace hls {
namespace {
const char* kDefaultAudioGroupId = "default-audio-group";
const char* kDefaultSubtitleGroupId = "default-text-group";
const char* kUnexpectedGroupId = "unexpected-group";

void AppendVersionString(std::string* content) {
  const std::string version = GetPackagerVersion();
  if (version.empty())
    return;
  base::StringAppendF(content, "## Generated with %s version %s\n",
                      GetPackagerProjectUrl().c_str(), version.c_str());
}

// This structure roughly maps to the Variant stream in HLS specification.
// Each variant specifies zero or one audio group and zero or one text group.
struct Variant {
  std::set<std::string> audio_codecs;
  std::set<std::string> text_codecs;
  const std::string* audio_group_id = nullptr;
  const std::string* text_group_id = nullptr;
  // The bitrates should be the sum of audio bitrate and text bitrate.
  // However, given the constraints and assumptions, it makes sense to exclude
  // text bitrate out of the calculation:
  // - Text streams usually have a very small negligible bitrate.
  // - Text does not have constant bitrates. To avoid fluctuation, an arbitrary
  //   value is assigned to the text bitrates in the parser. It does not make
  //   sense to take that text bitrate into account here.
  uint64_t max_audio_bitrate = 0;
  uint64_t avg_audio_bitrate = 0;
};

uint64_t GetMaximumMaxBitrate(const std::list<const MediaPlaylist*> playlists) {
  uint64_t max = 0;
  for (const auto& playlist : playlists) {
    max = std::max(max, playlist->MaxBitrate());
  }
  return max;
}

uint64_t GetMaximumAvgBitrate(const std::list<const MediaPlaylist*> playlists) {
  uint64_t max = 0;
  for (const auto& playlist : playlists) {
    max = std::max(max, playlist->AvgBitrate());
  }
  return max;
}

std::set<std::string> GetGroupCodecString(
    const std::list<const MediaPlaylist*>& group) {
  std::set<std::string> codecs;

  for (const MediaPlaylist* playlist : group) {
    codecs.insert(playlist->codec());
  }

  // To support some older players, we cannot include "wvtt" in the codec
  // string. As per HLS guidelines, "wvtt" is optional. When it is included, it
  // can cause playback errors on some Apple produces. Excluding it allows
  // playback on all Apple products. See
  // https://github.com/google/shaka-packager/issues/402 for all details.
  auto wvtt = codecs.find("wvtt");
  if (wvtt != codecs.end()) {
    codecs.erase(wvtt);
  }

  return codecs;
}

std::list<Variant> AudioGroupsToVariants(
    const std::map<std::string, std::list<const MediaPlaylist*>>& groups) {
  std::list<Variant> variants;

  for (const auto& group : groups) {
    Variant variant;
    variant.audio_group_id = &group.first;
    variant.max_audio_bitrate = GetMaximumMaxBitrate(group.second);
    variant.avg_audio_bitrate = GetMaximumAvgBitrate(group.second);
    variant.audio_codecs = GetGroupCodecString(group.second);

    variants.push_back(variant);
  }

  // Make sure we return at least one variant so create a null variant if there
  // are no variants.
  if (variants.empty()) {
    variants.emplace_back();
  }

  return variants;
}

const char* GetGroupId(const MediaPlaylist& playlist) {
  const std::string& group_id = playlist.group_id();

  if (!group_id.empty()) {
    return group_id.c_str();
  }

  switch (playlist.stream_type()) {
    case MediaPlaylist::MediaPlaylistStreamType::kAudio:
      return kDefaultAudioGroupId;

    case MediaPlaylist::MediaPlaylistStreamType::kSubtitle:
      return kDefaultSubtitleGroupId;

    default:
      return kUnexpectedGroupId;
  }
}

std::list<Variant> SubtitleGroupsToVariants(
    const std::map<std::string, std::list<const MediaPlaylist*>>& groups) {
  std::list<Variant> variants;

  for (const auto& group : groups) {
    Variant variant;
    variant.text_group_id = &group.first;
    variant.text_codecs = GetGroupCodecString(group.second);

    variants.push_back(variant);
  }

  // Make sure we return at least one variant so create a null variant if there
  // are no variants.
  if (variants.empty()) {
    variants.emplace_back();
  }

  return variants;
}

std::list<Variant> BuildVariants(
    const std::map<std::string, std::list<const MediaPlaylist*>>& audio_groups,
    const std::map<std::string, std::list<const MediaPlaylist*>>&
        subtitle_groups) {
  std::list<Variant> audio_variants = AudioGroupsToVariants(audio_groups);
  std::list<Variant> subtitle_variants =
      SubtitleGroupsToVariants(subtitle_groups);

  DCHECK_GE(audio_variants.size(), 1u);
  DCHECK_GE(subtitle_variants.size(), 1u);

  std::list<Variant> merged;

  for (const auto& audio_variant : audio_variants) {
    for (const auto& subtitle_variant : subtitle_variants) {
      Variant variant;
      variant.audio_codecs = audio_variant.audio_codecs;
      variant.text_codecs = subtitle_variant.text_codecs;
      variant.audio_group_id = audio_variant.audio_group_id;
      variant.text_group_id = subtitle_variant.text_group_id;
      variant.max_audio_bitrate = audio_variant.max_audio_bitrate;
      variant.avg_audio_bitrate = audio_variant.avg_audio_bitrate;

      merged.push_back(variant);
    }
  }

  DCHECK_GE(merged.size(), 1u);

  return merged;
}

void BuildStreamInfTag(const MediaPlaylist& playlist,
                       const Variant& variant,
                       const std::string& base_url,
                       std::string* out) {
  DCHECK(out);

  std::string tag_name;
  switch (playlist.stream_type()) {
    case MediaPlaylist::MediaPlaylistStreamType::kAudio:
    case MediaPlaylist::MediaPlaylistStreamType::kVideo:
      tag_name = "#EXT-X-STREAM-INF";
      break;
    case MediaPlaylist::MediaPlaylistStreamType::kVideoIFramesOnly:
      tag_name = "#EXT-X-I-FRAME-STREAM-INF";
      break;
    default:
      NOTREACHED() << "Cannot build STREAM-INFO tag for type "
                   << static_cast<int>(playlist.stream_type());
      break;
  }
  Tag tag(tag_name, out);

  tag.AddNumber("BANDWIDTH", playlist.MaxBitrate() + variant.max_audio_bitrate);
  tag.AddNumber("AVERAGE-BANDWIDTH",
                playlist.AvgBitrate() + variant.avg_audio_bitrate);

  std::vector<std::string> all_codecs;
  all_codecs.push_back(playlist.codec());
  all_codecs.insert(all_codecs.end(), variant.audio_codecs.begin(),
                    variant.audio_codecs.end());
  all_codecs.insert(all_codecs.end(), variant.text_codecs.begin(),
                    variant.text_codecs.end());
  tag.AddQuotedString("CODECS", base::JoinString(all_codecs, ","));

  uint32_t width;
  uint32_t height;
  if (playlist.GetDisplayResolution(&width, &height)) {
    tag.AddNumberPair("RESOLUTION", width, 'x', height);

    // Right now the frame-rate returned may not be accurate in some scenarios.
    // TODO(kqyang): Fix frame-rate computation.
    const double frame_rate = playlist.GetFrameRate();
    if (frame_rate > 0)
      tag.AddFloat("FRAME-RATE", frame_rate);

    const std::string video_range = playlist.GetVideoRange();
    if (!video_range.empty())
      tag.AddString("VIDEO-RANGE", video_range);
  }

  if (variant.audio_group_id) {
    tag.AddQuotedString("AUDIO", *variant.audio_group_id);
  }

  if (variant.text_group_id) {
    tag.AddQuotedString("SUBTITLES", *variant.text_group_id);
  }

  if (playlist.stream_type() ==
      MediaPlaylist::MediaPlaylistStreamType::kVideoIFramesOnly) {
    tag.AddQuotedString("URI", base_url + playlist.file_name());
    out->append("\n");
  } else {
    base::StringAppendF(out, "\n%s%s\n", base_url.c_str(),
                        playlist.file_name().c_str());
  }
}

// Need to pass in |group_id| as it may have changed to a new default when
// grouped with other playlists.
void BuildMediaTag(const MediaPlaylist& playlist,
                   const std::string& group_id,
                   bool is_default,
                   bool is_autoselect,
                   const std::string& base_url,
                   std::string* out) {
  // Tag attributes should follow the order as defined in
  // https://tools.ietf.org/html/draft-pantos-http-live-streaming-23#section-3.5

  Tag tag("#EXT-X-MEDIA", out);

  // We should only be making media tags for audio and text.
  switch (playlist.stream_type()) {
    case MediaPlaylist::MediaPlaylistStreamType::kAudio:
      tag.AddString("TYPE", "AUDIO");
      break;

    case MediaPlaylist::MediaPlaylistStreamType::kSubtitle:
      tag.AddString("TYPE", "SUBTITLES");
      break;

    default:
      NOTREACHED() << "Cannot build media tag for type "
                   << static_cast<int>(playlist.stream_type());
      break;
  }

  tag.AddQuotedString("URI", base_url + playlist.file_name());
  tag.AddQuotedString("GROUP-ID", group_id);

  const std::string& language = playlist.language();
  if (!language.empty()) {
    tag.AddQuotedString("LANGUAGE", language);
  }

  tag.AddQuotedString("NAME", playlist.name());

  if (is_default) {
    tag.AddString("DEFAULT", "YES");
  }

  if (is_autoselect) {
    tag.AddString("AUTOSELECT", "YES");
  }

  const std::vector<std::string>& characteristics = playlist.characteristics();
  if (!characteristics.empty()) {
    tag.AddQuotedString("CHARACTERISTICS",
                        base::JoinString(characteristics, ","));
  }

  const MediaPlaylist::MediaPlaylistStreamType kAudio =
      MediaPlaylist::MediaPlaylistStreamType::kAudio;
  if (playlist.stream_type() == kAudio) {
<<<<<<< HEAD
    // Dolby decide using ISMA to present AC4 immersive audio (IMS and CBI, not
    // include Object-based audio) internally. There is no public specs yet.
    if (playlist.GetAC4ImsFlag() || playlist.GetAC4CbiFlag()) {
      std::string channel_string =
        std::to_string(playlist.GetNumChannels()) + "/IMSA";
=======
    // According to HLS spec:
    // https://tools.ietf.org/html/draft-pantos-hls-rfc8216bis 4.4.6.1.
    // CHANNELS is a quoted-string that specifies an ordered,
    // slash-separated ("/") list of parameters. The first parameter is a count
    // of audio channels, and the second parameter identifies the encoding of
    // object-based audio used by the Rendition. HLS Authoring Specification
    // for Apple Devices Appendices documents how to handle Dolby Digital Plus
    // JOC content.
    // https://developer.apple.com/documentation/http_live_streaming/hls_authoring_specification_for_apple_devices/hls_authoring_specification_for_apple_devices_appendices
    if (playlist.GetEC3JocComplexity() != 0) {
      std::string channel_string =
        std::to_string(playlist.GetEC3JocComplexity()) + "/JOC";
>>>>>>> 8913dbda
      tag.AddQuotedString("CHANNELS", channel_string);
    } else {
      std::string channel_string = std::to_string(playlist.GetNumChannels());
      tag.AddQuotedString("CHANNELS", channel_string);
    }
  }
  out->append("\n");
}

void BuildMediaTags(
    const std::map<std::string, std::list<const MediaPlaylist*>>& groups,
    const std::string& default_language,
    const std::string& base_url,
    std::string* out) {
  for (const auto& group : groups) {
    const std::string& group_id = group.first;
    const auto& playlists = group.second;

    // Tracks the language of the playlist in this group.
    // According to HLS spec: https://goo.gl/MiqjNd 4.3.4.1.1. Rendition Groups
    // - A Group MUST NOT have more than one member with a DEFAULT attribute of
    //   YES.
    // - Each EXT-X-MEDIA tag with an AUTOSELECT=YES attribute SHOULD have a
    //   combination of LANGUAGE[RFC5646], ASSOC-LANGUAGE, FORCED, and
    //   CHARACTERISTICS attributes that is distinct from those of other
    //   AUTOSELECT=YES members of its Group.
    // We tag the first rendition encountered with a particular language with
    // 'AUTOSELECT'; it is tagged with 'DEFAULT' too if the language matches
    // |default_language_|.
    std::set<std::string> languages;

    for (const auto& playlist : playlists) {
      bool is_default = false;
      bool is_autoselect = false;

      const std::string language = playlist->language();
      if (languages.find(language) == languages.end()) {
        is_default = !language.empty() && language == default_language;
        is_autoselect = true;

        languages.insert(language);
      }

      BuildMediaTag(*playlist, group_id, is_default, is_autoselect, base_url,
                    out);
    }
  }
}

void AppendPlaylists(const std::string& default_audio_language,
                     const std::string& default_text_language,
                     const std::string& base_url,
                     const std::list<MediaPlaylist*>& playlists,
                     std::string* content) {
  std::map<std::string, std::list<const MediaPlaylist*>> audio_playlist_groups;
  std::map<std::string, std::list<const MediaPlaylist*>>
      subtitle_playlist_groups;
  std::list<const MediaPlaylist*> video_playlists;
  std::list<const MediaPlaylist*> iframe_playlists;
  for (const MediaPlaylist* playlist : playlists) {
    switch (playlist->stream_type()) {
      case MediaPlaylist::MediaPlaylistStreamType::kAudio:
        audio_playlist_groups[GetGroupId(*playlist)].push_back(playlist);
        break;
      case MediaPlaylist::MediaPlaylistStreamType::kVideo:
        video_playlists.push_back(playlist);
        break;
      case MediaPlaylist::MediaPlaylistStreamType::kVideoIFramesOnly:
        iframe_playlists.push_back(playlist);
        break;
      case MediaPlaylist::MediaPlaylistStreamType::kSubtitle:
        subtitle_playlist_groups[GetGroupId(*playlist)].push_back(playlist);
        break;
      default:
        NOTIMPLEMENTED() << static_cast<int>(playlist->stream_type())
                         << " not handled.";
    }
  }

  if (!audio_playlist_groups.empty()) {
    content->append("\n");
    BuildMediaTags(audio_playlist_groups, default_audio_language, base_url,
                   content);
  }

  if (!subtitle_playlist_groups.empty()) {
    content->append("\n");
    BuildMediaTags(subtitle_playlist_groups, default_text_language, base_url,
                   content);
  }

  std::list<Variant> variants =
      BuildVariants(audio_playlist_groups, subtitle_playlist_groups);
  for (const auto& variant : variants) {
    if (video_playlists.empty())
      break;
    content->append("\n");
    for (const auto& playlist : video_playlists) {
      BuildStreamInfTag(*playlist, variant, base_url, content);
    }
  }

  if (!iframe_playlists.empty()) {
    content->append("\n");
    for (const auto& playlist : iframe_playlists) {
      // I-Frame playlists do not have variant. Just use the default.
      BuildStreamInfTag(*playlist, Variant(), base_url, content);
    }
  }

  // Generate audio-only master playlist when there are no videos and subtitles.
  if (!audio_playlist_groups.empty() && video_playlists.empty() &&
      subtitle_playlist_groups.empty()) {
    content->append("\n");
    for (const auto& playlist_group : audio_playlist_groups) {
      Variant variant;
      // Populate |audio_group_id|, which will be propagated to "AUDIO" field.
      // Leaving other fields, e.g. xxx_audio_bitrate in |Variant|, as
      // null/empty/zero intentionally as the information is already available
      // in audio |playlist|.
      variant.audio_group_id = &playlist_group.first;
      for (const auto& playlist : playlist_group.second) {
        BuildStreamInfTag(*playlist, variant, base_url, content);
      }
    }
  }
}

}  // namespace

MasterPlaylist::MasterPlaylist(const std::string& file_name,
                               const std::string& default_audio_language,
                               const std::string& default_text_language)
    : file_name_(file_name),
      default_audio_language_(default_audio_language),
      default_text_language_(default_text_language) {}

MasterPlaylist::~MasterPlaylist() {}

bool MasterPlaylist::WriteMasterPlaylist(
    const std::string& base_url,
    const std::string& output_dir,
    const std::list<MediaPlaylist*>& playlists) {
  std::string content = "#EXTM3U\n";
  AppendVersionString(&content);
  AppendPlaylists(default_audio_language_, default_text_language_, base_url,
                  playlists, &content);

  // Skip if the playlist is already written.
  if (content == written_playlist_)
    return true;

  std::string file_path =
      base::FilePath::FromUTF8Unsafe(output_dir)
          .Append(base::FilePath::FromUTF8Unsafe(file_name_))
          .AsUTF8Unsafe();
  if (!File::WriteFileAtomically(file_path.c_str(), content)) {
    LOG(ERROR) << "Failed to write master playlist to: " << file_path;
    return false;
  }
  written_playlist_ = content;
  return true;
}

}  // namespace hls
}  // namespace shaka<|MERGE_RESOLUTION|>--- conflicted
+++ resolved
@@ -308,13 +308,6 @@
   const MediaPlaylist::MediaPlaylistStreamType kAudio =
       MediaPlaylist::MediaPlaylistStreamType::kAudio;
   if (playlist.stream_type() == kAudio) {
-<<<<<<< HEAD
-    // Dolby decide using ISMA to present AC4 immersive audio (IMS and CBI, not
-    // include Object-based audio) internally. There is no public specs yet.
-    if (playlist.GetAC4ImsFlag() || playlist.GetAC4CbiFlag()) {
-      std::string channel_string =
-        std::to_string(playlist.GetNumChannels()) + "/IMSA";
-=======
     // According to HLS spec:
     // https://tools.ietf.org/html/draft-pantos-hls-rfc8216bis 4.4.6.1.
     // CHANNELS is a quoted-string that specifies an ordered,
@@ -324,16 +317,22 @@
     // for Apple Devices Appendices documents how to handle Dolby Digital Plus
     // JOC content.
     // https://developer.apple.com/documentation/http_live_streaming/hls_authoring_specification_for_apple_devices/hls_authoring_specification_for_apple_devices_appendices
+    // Dolby decide using ISMA to present AC4 immersive audio (IMS and CBI, not
+    // include Object-based audio) internally. There is no public specs yet.
     if (playlist.GetEC3JocComplexity() != 0) {
       std::string channel_string =
         std::to_string(playlist.GetEC3JocComplexity()) + "/JOC";
->>>>>>> 8913dbda
+      tag.AddQuotedString("CHANNELS", channel_string);
+    } else if (playlist.GetAC4ImsFlag() || playlist.GetAC4CbiFlag()) {
+      std::string channel_string =
+        std::to_string(playlist.GetNumChannels()) + "/IMSA";
       tag.AddQuotedString("CHANNELS", channel_string);
     } else {
       std::string channel_string = std::to_string(playlist.GetNumChannels());
       tag.AddQuotedString("CHANNELS", channel_string);
     }
   }
+
   out->append("\n");
 }
 
