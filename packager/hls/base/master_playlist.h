// Copyright 2016 Google LLC. All rights reserved.
//
// Use of this source code is governed by a BSD-style
// license that can be found in the LICENSE file or at
// https://developers.google.com/open-source/licenses/bsd

#ifndef PACKAGER_HLS_BASE_MASTER_PLAYLIST_H_
#define PACKAGER_HLS_BASE_MASTER_PLAYLIST_H_

#include <filesystem>
#include <list>
#include <string>

namespace shaka {
namespace hls {

class MediaPlaylist;

/// Class to generate HLS Master Playlist.
/// Methods are virtual for mocking.
class MasterPlaylist {
 public:
  /// @param file_name is the file name of the master playlist.
  /// @param default_audio_language determines the audio rendition that should
  ///        be tagged with 'DEFAULT'.
  /// @param default_text_language determines the text rendition that should be
  ///        tagged with 'DEFAULT'.
  MasterPlaylist(const std::filesystem::path& file_name,
                 const std::string& default_audio_language,
                 const std::string& default_text_language,
<<<<<<< HEAD
                 const bool is_independent_segments);
=======
                 const bool is_independent_segments,
                 const bool create_session_keys = false);
>>>>>>> c819deaa
  virtual ~MasterPlaylist();

  /// Writes Master Playlist to output_dir + <name of playlist>.
  /// This assumes that @a base_url is used as the prefix for Media Playlists.
  /// @param base_url is the prefix for the Media Playlist files. This should be
  ///        in URI form such that base_url+file_name is a valid HLS URI.
  /// @param output_dir is where the playlist files are written. This is not
  ///        necessarily the same as base_url. It must be in a form that File
  ///        interface can open.
  /// @return true if the playlist is updated successfully or there is no
  ///         difference since the last write, false otherwise.
  virtual bool WriteMasterPlaylist(const std::string& base_url,
                                   const std::string& output_dir,
                                   const std::list<MediaPlaylist*>& playlists);

 private:
  MasterPlaylist(const MasterPlaylist&) = delete;
  MasterPlaylist& operator=(const MasterPlaylist&) = delete;

  std::string written_playlist_;
  const std::filesystem::path file_name_;
  const std::string default_audio_language_;
  const std::string default_text_language_;
  bool is_independent_segments_;
  bool create_session_keys_;
};

}  // namespace hls
}  // namespace shaka

#endif  // PACKAGER_HLS_BASE_MASTER_PLAYLIST_H_<|MERGE_RESOLUTION|>--- conflicted
+++ resolved
@@ -28,12 +28,8 @@
   MasterPlaylist(const std::filesystem::path& file_name,
                  const std::string& default_audio_language,
                  const std::string& default_text_language,
-<<<<<<< HEAD
-                 const bool is_independent_segments);
-=======
                  const bool is_independent_segments,
                  const bool create_session_keys = false);
->>>>>>> c819deaa
   virtual ~MasterPlaylist();
 
   /// Writes Master Playlist to output_dir + <name of playlist>.
