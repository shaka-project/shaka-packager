// Copyright 2016 Google LLC. All rights reserved.
//
// Use of this source code is governed by a BSD-style
// license that can be found in the LICENSE file or at
// https://developers.google.com/open-source/licenses/bsd

#include <packager/hls/base/media_playlist.h>

#include <algorithm>
#include <cinttypes>
#include <cmath>
#include <memory>
#include <optional>

#include <absl/log/check.h>
#include <absl/log/log.h>
#include <absl/strings/numbers.h>
#include <absl/strings/str_format.h>

#include <packager/file.h>
#include <packager/hls/base/tag.h>
#include <packager/macros/logging.h>
#include <packager/media/base/language_utils.h>
#include <packager/media/base/muxer_util.h>
#include <packager/version/version.h>

namespace shaka {
namespace hls {

namespace {
int32_t GetTimeScale(const MediaInfo& media_info) {
  if (media_info.has_reference_time_scale())
    return media_info.reference_time_scale();

  if (media_info.has_video_info())
    return media_info.video_info().time_scale();

  if (media_info.has_audio_info())
    return media_info.audio_info().time_scale();
  return 0;
}

std::string AdjustVideoCodec(const std::string& codec) {
  // Apple does not like video formats with the parameter sets stored in the
  // samples. It also fails mediastreamvalidator checks and some Apple devices /
  // platforms refused to play.
  // See https://apple.co/30n90DC 1.10 and
  // https://github.com/shaka-project/shaka-packager/issues/587#issuecomment-489182182.
  // Replaced with the corresponding formats with the parameter sets stored in
  // the sample descriptions instead.
  std::string adjusted_codec = codec;
  std::string fourcc = codec.substr(0, 4);
  if (fourcc == "avc3")
    adjusted_codec = "avc1" + codec.substr(4);
  else if (fourcc == "hev1")
    adjusted_codec = "hvc1" + codec.substr(4);
  else if (fourcc == "dvhe")
    adjusted_codec = "dvh1" + codec.substr(4);
  if (adjusted_codec != codec) {
    VLOG(1) << "Adusting video codec string from " << codec << " to "
            << adjusted_codec;
  }
  return adjusted_codec;
}

// Duplicated from MpdUtils because:
// 1. MpdUtils header depends on libxml header, which is not in the deps here
// 2. GetLanguage depends on MediaInfo from packager/mpd/
// 3. Moving GetLanguage to LanguageUtils would create a a media => mpd dep.
// TODO(https://github.com/shaka-project/shaka-packager/issues/373): Fix this
// dependency situation and factor this out to a common location.
std::string GetLanguage(const MediaInfo& media_info) {
  std::string lang;
  if (media_info.has_audio_info()) {
    lang = media_info.audio_info().language();
  } else if (media_info.has_text_info()) {
    lang = media_info.text_info().language();
  }
  return LanguageToShortestForm(lang);
}

void AppendExtXMap(const MediaInfo& media_info, std::string* out) {
  if (media_info.has_init_segment_url()) {
    Tag tag("#EXT-X-MAP", out);
    tag.AddQuotedString("URI", media_info.init_segment_url().data());
    out->append("\n");
  } else if (media_info.has_media_file_url() && media_info.has_init_range()) {
    // It only makes sense for single segment media to have EXT-X-MAP if
    // there is init_range.
    Tag tag("#EXT-X-MAP", out);
    tag.AddQuotedString("URI", media_info.media_file_url().data());

    if (media_info.has_init_range()) {
      const uint64_t begin = media_info.init_range().begin();
      const uint64_t end = media_info.init_range().end();
      const uint64_t length = end - begin + 1;

      tag.AddQuotedNumberPair("BYTERANGE", length, '@', begin);
    }

    out->append("\n");
  } else {
    // This media info does not need an ext-x-map tag.
  }
}

std::string CreatePlaylistHeader(
    const MediaInfo& media_info,
    int32_t target_duration,
    HlsPlaylistType type,
    MediaPlaylist::MediaPlaylistStreamType stream_type,
    uint32_t media_sequence_number,
    int discontinuity_sequence_number,
    std::optional<double> start_time_offset) {
  const std::string version = GetPackagerVersion();
  std::string version_line;
  if (!version.empty()) {
    version_line =
        absl::StrFormat("## Generated with %s version %s\n",
                        GetPackagerProjectUrl().c_str(), version.c_str());
  }

  // 6 is required for EXT-X-MAP without EXT-X-I-FRAMES-ONLY.
  std::string header = absl::StrFormat(
      "#EXTM3U\n"
      "#EXT-X-VERSION:6\n"
      "%s"
      "#EXT-X-TARGETDURATION:%d\n",
      version_line.c_str(), target_duration);

  switch (type) {
    case HlsPlaylistType::kVod:
      header += "#EXT-X-PLAYLIST-TYPE:VOD\n";
      break;
    case HlsPlaylistType::kEvent:
      header += "#EXT-X-PLAYLIST-TYPE:EVENT\n";
      break;
    case HlsPlaylistType::kLive:
      if (media_sequence_number > 0) {
        absl::StrAppendFormat(&header, "#EXT-X-MEDIA-SEQUENCE:%d\n",
                              media_sequence_number);
      }
      if (discontinuity_sequence_number > 0) {
        absl::StrAppendFormat(&header, "#EXT-X-DISCONTINUITY-SEQUENCE:%d\n",
                              discontinuity_sequence_number);
      }
      break;
    default:
      NOTIMPLEMENTED() << "Unexpected MediaPlaylistType "
                       << static_cast<int>(type);
  }
  if (stream_type ==
      MediaPlaylist::MediaPlaylistStreamType::kVideoIFramesOnly) {
    absl::StrAppendFormat(&header, "#EXT-X-I-FRAMES-ONLY\n");
  }
  if (start_time_offset.has_value()) {
    absl::StrAppendFormat(&header, "#EXT-X-START:TIME-OFFSET=%f\n",
                          start_time_offset.value());
  }

  // Put EXT-X-MAP at the end since the rest of the playlist is about the
  // segment and key info.
  AppendExtXMap(media_info, &header);

  return header;
}


}  // namespace

HlsEntry::HlsEntry(HlsEntry::EntryType type) : type_(type) {}
HlsEntry::~HlsEntry() {}

class SegmentInfoEntry : public HlsEntry {
 public:
  // If |use_byte_range| true then this will append EXT-X-BYTERANGE
  // after EXTINF.
  // It uses |previous_segment_end_offset| to determine if it has to also
  // specify the start byte offset in the tag.
  // |start_time| is in timescale.
  // |duration_seconds| is duration in seconds.
  SegmentInfoEntry(const std::string& file_name,
                   int64_t start_time,
                   double duration_seconds,
                   bool use_byte_range,
                   uint64_t start_byte_offset,
                   uint64_t segment_file_size,
                   uint64_t previous_segment_end_offset);

  std::string ToString() override;
  int64_t start_time() const { return start_time_; }
  double duration_seconds() const { return duration_seconds_; }
  void set_duration_seconds(double duration_seconds) {
    duration_seconds_ = duration_seconds;
  }

 private:
  SegmentInfoEntry(const SegmentInfoEntry&) = delete;
  SegmentInfoEntry& operator=(const SegmentInfoEntry&) = delete;

  const std::string file_name_;
  const int64_t start_time_;
  double duration_seconds_;
  const bool use_byte_range_;
  const uint64_t start_byte_offset_;
  const uint64_t segment_file_size_;
  const uint64_t previous_segment_end_offset_;
};

SegmentInfoEntry::SegmentInfoEntry(const std::string& file_name,
                                   int64_t start_time,
                                   double duration_seconds,
                                   bool use_byte_range,
                                   uint64_t start_byte_offset,
                                   uint64_t segment_file_size,
                                   uint64_t previous_segment_end_offset)
    : HlsEntry(HlsEntry::EntryType::kExtInf),
      file_name_(file_name),
      start_time_(start_time),
      duration_seconds_(duration_seconds),
      use_byte_range_(use_byte_range),
      start_byte_offset_(start_byte_offset),
      segment_file_size_(segment_file_size),
      previous_segment_end_offset_(previous_segment_end_offset) {}

std::string SegmentInfoEntry::ToString() {
  std::string result = absl::StrFormat("#EXTINF:%.3f,", duration_seconds_);

  if (use_byte_range_) {
    absl::StrAppendFormat(&result, "\n#EXT-X-BYTERANGE:%" PRIu64,
                          segment_file_size_);
    if (previous_segment_end_offset_ + 1 != start_byte_offset_) {
      absl::StrAppendFormat(&result, "@%" PRIu64, start_byte_offset_);
    }
  }

  absl::StrAppendFormat(&result, "\n%s", file_name_.c_str());

  return result;
}


class DiscontinuityEntry : public HlsEntry {
 public:
  DiscontinuityEntry();

  std::string ToString() override;

 private:
  DiscontinuityEntry(const DiscontinuityEntry&) = delete;
  DiscontinuityEntry& operator=(const DiscontinuityEntry&) = delete;
};

DiscontinuityEntry::DiscontinuityEntry()
    : HlsEntry(HlsEntry::EntryType::kExtDiscontinuity) {}

std::string DiscontinuityEntry::ToString() {
  return "#EXT-X-DISCONTINUITY";
}

class PlacementOpportunityEntry : public HlsEntry {
 public:
  PlacementOpportunityEntry();

  std::string ToString() override;

 private:
  PlacementOpportunityEntry(const PlacementOpportunityEntry&) = delete;
  PlacementOpportunityEntry& operator=(const PlacementOpportunityEntry&) =
      delete;
};

PlacementOpportunityEntry::PlacementOpportunityEntry()
    : HlsEntry(HlsEntry::EntryType::kExtPlacementOpportunity) {}

std::string PlacementOpportunityEntry::ToString() {
  return "#EXT-X-PLACEMENT-OPPORTUNITY";
}

EncryptionInfoEntry::EncryptionInfoEntry(MediaPlaylist::EncryptionMethod method,
                                         const std::string& url,
                                         const std::string& key_id,
                                         const std::string& iv,
                                         const std::string& key_format,
                                         const std::string& key_format_versions)
    : HlsEntry(HlsEntry::EntryType::kExtKey),
      method_(method),
      url_(url),
      key_id_(key_id),
      iv_(iv),
      key_format_(key_format),
      key_format_versions_(key_format_versions) {}

std::string EncryptionInfoEntry::ToString() {
  return ToString("");
}

std::string EncryptionInfoEntry::ToString(std::string tag_name) {
  std::string tag_string;
  if (tag_name.empty())
    tag_name = "#EXT-X-KEY";
  Tag tag(tag_name, &tag_string);

  if (method_ == MediaPlaylist::EncryptionMethod::kSampleAes) {
    tag.AddString("METHOD", "SAMPLE-AES");
  } else if (method_ == MediaPlaylist::EncryptionMethod::kAes128) {
    tag.AddString("METHOD", "AES-128");
  } else if (method_ == MediaPlaylist::EncryptionMethod::kSampleAesCenc) {
    tag.AddString("METHOD", "SAMPLE-AES-CTR");
  } else {
    DCHECK(method_ == MediaPlaylist::EncryptionMethod::kNone);
    tag.AddString("METHOD", "NONE");
  }

  tag.AddQuotedString("URI", url_);

  if (!key_id_.empty()) {
    tag.AddString("KEYID", key_id_);
  }
  if (!iv_.empty()) {
    tag.AddString("IV", iv_);
  }
  if (!key_format_versions_.empty()) {
    tag.AddQuotedString("KEYFORMATVERSIONS", key_format_versions_);
  }
  if (!key_format_.empty()) {
    tag.AddQuotedString("KEYFORMAT", key_format_);
  }

  return tag_string;
}

MediaPlaylist::MediaPlaylist(const HlsParams& hls_params,
                             const std::string& file_name,
                             const std::string& name,
                             const std::string& group_id)
    : hls_params_(hls_params),
      file_name_(file_name),
      name_(name),
      group_id_(group_id),
      media_sequence_number_(hls_params_.media_sequence_number) {
        // When there's a forced media_sequence_number, start with discontinuity
        if (media_sequence_number_ > 0)
          entries_.emplace_back(new DiscontinuityEntry());
      }

MediaPlaylist::~MediaPlaylist() {}

void MediaPlaylist::SetStreamTypeForTesting(
    MediaPlaylistStreamType stream_type) {
  stream_type_ = stream_type;
}

void MediaPlaylist::SetCodecForTesting(const std::string& codec) {
  codec_ = codec;
}

void MediaPlaylist::SetLanguageForTesting(const std::string& language) {
  language_ = language;
}

void MediaPlaylist::SetCharacteristicsForTesting(
    const std::vector<std::string>& characteristics) {
  characteristics_ = characteristics;
}

void MediaPlaylist::SetForcedSubtitleForTesting(const bool forced_subtitle) {
  forced_subtitle_ = forced_subtitle;
}

<<<<<<< HEAD
=======
void MediaPlaylist::AddEncryptionInfoForTesting(
    MediaPlaylist::EncryptionMethod method,
    const std::string& url,
    const std::string& key_id,
    const std::string& iv,
    const std::string& key_format,
    const std::string& key_format_versions) {
  entries_.emplace_back(new EncryptionInfoEntry(
      method, url, key_id, iv, key_format, key_format_versions));
}

>>>>>>> c819deaa
bool MediaPlaylist::SetMediaInfo(const MediaInfo& media_info) {
  const int32_t time_scale = GetTimeScale(media_info);
  if (time_scale == 0) {
    LOG(ERROR) << "MediaInfo does not contain a valid timescale.";
    return false;
  }

  if (media_info.has_video_info()) {
    stream_type_ = MediaPlaylistStreamType::kVideo;
    codec_ = AdjustVideoCodec(media_info.video_info().codec());
    if (media_info.video_info().has_supplemental_codec() &&
        media_info.video_info().has_compatible_brand()) {
      supplemental_codec_ =
          AdjustVideoCodec(media_info.video_info().supplemental_codec());
      compatible_brand_ = static_cast<media::FourCC>(
          media_info.video_info().compatible_brand());
    }
  } else if (media_info.has_audio_info()) {
    stream_type_ = MediaPlaylistStreamType::kAudio;
    codec_ = media_info.audio_info().codec();
  } else {
    stream_type_ = MediaPlaylistStreamType::kSubtitle;
    codec_ = media_info.text_info().codec();
  }

  time_scale_ = time_scale;
  media_info_ = media_info;
  language_ = GetLanguage(media_info);
  use_byte_range_ = !media_info_.has_segment_template_url() &&
                    media_info_.container_type() != MediaInfo::CONTAINER_TEXT;
  characteristics_ =
      std::vector<std::string>(media_info_.hls_characteristics().begin(),
                               media_info_.hls_characteristics().end());

  forced_subtitle_ = media_info_.forced_subtitle();

  return true;
}

void MediaPlaylist::SetSampleDuration(int32_t sample_duration) {
  if (media_info_.has_video_info())
    media_info_.mutable_video_info()->set_frame_duration(sample_duration);
}

void MediaPlaylist::AddSegment(const std::string& file_name,
                               int64_t start_time,
                               int64_t duration,
                               uint64_t start_byte_offset,
                               uint64_t size) {
  if (stream_type_ == MediaPlaylistStreamType::kVideoIFramesOnly) {
    if (key_frames_.empty())
      return;

    AdjustLastSegmentInfoEntryDuration(key_frames_.front().timestamp);

    for (auto iter = key_frames_.begin(); iter != key_frames_.end(); ++iter) {
      // Last entry duration may be adjusted later when the next iframe becomes
      // available.
      const int64_t next_timestamp = std::next(iter) == key_frames_.end()
                                         ? (start_time + duration)
                                         : std::next(iter)->timestamp;
      AddSegmentInfoEntry(file_name, iter->timestamp,
                          next_timestamp - iter->timestamp,
                          iter->start_byte_offset, iter->size);
    }
    key_frames_.clear();
    return;
  }
  return AddSegmentInfoEntry(file_name, start_time, duration, start_byte_offset,
                             size);
}

void MediaPlaylist::AddKeyFrame(int64_t timestamp,
                                uint64_t start_byte_offset,
                                uint64_t size) {
  if (stream_type_ != MediaPlaylistStreamType::kVideoIFramesOnly) {
    if (stream_type_ != MediaPlaylistStreamType::kVideo) {
      LOG(WARNING)
          << "I-Frames Only playlist applies to video renditions only.";
      return;
    }
    stream_type_ = MediaPlaylistStreamType::kVideoIFramesOnly;
    use_byte_range_ = true;
  }
  key_frames_.push_back({timestamp, start_byte_offset, size, std::string("")});
}

void MediaPlaylist::AddEncryptionInfo(MediaPlaylist::EncryptionMethod method,
                                      const std::string& url,
                                      const std::string& key_id,
                                      const std::string& iv,
                                      const std::string& key_format,
                                      const std::string& key_format_versions) {
  if (!inserted_discontinuity_tag_) {
    // Insert discontinuity tag only for the first EXT-X-KEY, only if there
    // are non-encrypted media segments.
    if (!entries_.empty())
      entries_.emplace_back(new DiscontinuityEntry());
    inserted_discontinuity_tag_ = true;
  }
  entries_.emplace_back(new EncryptionInfoEntry(
      method, url, key_id, iv, key_format, key_format_versions));
}

void MediaPlaylist::AddPlacementOpportunity() {
  entries_.emplace_back(new PlacementOpportunityEntry());
}

bool MediaPlaylist::WriteToFile(const std::filesystem::path& file_path) {
  if (!target_duration_set_) {
    SetTargetDuration(ceil(GetLongestSegmentDuration()));
  }

  std::string content = CreatePlaylistHeader(
      media_info_, target_duration_, hls_params_.playlist_type, stream_type_,
      media_sequence_number_, discontinuity_sequence_number_,
      hls_params_.start_time_offset);

  for (const auto& entry : entries_)
    absl::StrAppendFormat(&content, "%s\n", entry->ToString().c_str());

  if (hls_params_.playlist_type == HlsPlaylistType::kVod) {
    content += "#EXT-X-ENDLIST\n";
  }

  if (!File::WriteFileAtomically(file_path.string().c_str(), content)) {
    LOG(ERROR) << "Failed to write playlist to: " << file_path.string();
    return false;
  }
  return true;
}

uint64_t MediaPlaylist::MaxBitrate() const {
  if (media_info_.has_bandwidth())
    return media_info_.bandwidth();
  return bandwidth_estimator_.Max();
}

uint64_t MediaPlaylist::AvgBitrate() const {
  return bandwidth_estimator_.Estimate();
}

double MediaPlaylist::GetLongestSegmentDuration() const {
  return longest_segment_duration_seconds_;
}

void MediaPlaylist::SetTargetDuration(int32_t target_duration) {
  if (target_duration_set_) {
    if (target_duration_ == target_duration)
      return;
    VLOG(1) << "Updating target duration from " << target_duration_ << " to "
            << target_duration;
  }
  target_duration_ = target_duration;
  target_duration_set_ = true;
}

int MediaPlaylist::GetNumChannels() const {
  return media_info_.audio_info().num_channels();
}

int MediaPlaylist::GetEC3JocComplexity() const {
  return media_info_.audio_info().codec_specific_data().ec3_joc_complexity();
}

bool MediaPlaylist::GetAC4ImsFlag() const {
  return media_info_.audio_info().codec_specific_data().ac4_ims_flag();
}

bool MediaPlaylist::GetAC4CbiFlag() const {
  return media_info_.audio_info().codec_specific_data().ac4_cbi_flag();
}

bool MediaPlaylist::GetDisplayResolution(uint32_t* width,
                                         uint32_t* height) const {
  DCHECK(width);
  DCHECK(height);
  if (media_info_.has_video_info()) {
    const double pixel_aspect_ratio =
        media_info_.video_info().pixel_height() > 0
            ? static_cast<double>(media_info_.video_info().pixel_width()) /
                  media_info_.video_info().pixel_height()
            : 1.0;
    *width = static_cast<uint32_t>(media_info_.video_info().width() *
                                   pixel_aspect_ratio);
    *height = media_info_.video_info().height();
    return true;
  }
  return false;
}

std::string MediaPlaylist::GetVideoRange() const {
  // Dolby Vision (dvh1 or dvhe) is always HDR.
  if (codec_.find("dvh") == 0)
    return "PQ";

  // HLS specification:
  // https://tools.ietf.org/html/draft-pantos-hls-rfc8216bis-02#section-4.4.4.2
  switch (media_info_.video_info().transfer_characteristics()) {
    case 1:
    case 6:
    case 13:
    case 14:
      // Dolby Vision profile 8.4 may have a transfer_characteristics 14, the
      // actual value refers to preferred_transfer_characteristic value in SEI
      // message, using compatible brand as a workaround
      if (!supplemental_codec_.empty() &&
          compatible_brand_ == media::FOURCC_db4g)
        return "HLG";
      else
        return "SDR";
    case 15:
      return "SDR";
    case 16:
      return "PQ";
    case 18:
      return "HLG";
    default:
      // Leave it empty if we do not have the transfer characteristics
      // information.
      return "";
  }
}

double MediaPlaylist::GetFrameRate() const {
  if (media_info_.video_info().frame_duration() == 0)
    return 0;
  return static_cast<double>(time_scale_) /
         media_info_.video_info().frame_duration();
}

void MediaPlaylist::AddSegmentInfoEntry(const std::string& segment_file_name,
                                        int64_t start_time,
                                        int64_t duration,
                                        uint64_t start_byte_offset,
                                        uint64_t size) {
  if (time_scale_ == 0) {
    LOG(WARNING) << "Timescale is not set and the duration for " << duration
                 << " cannot be calculated. The output will be wrong.";

    entries_.emplace_back(new SegmentInfoEntry(
        segment_file_name, 0.0, 0.0, use_byte_range_, start_byte_offset, size,
        previous_segment_end_offset_));
    return;
  }

  // In order for the oldest segment to be accessible for at least
  // |time_shift_buffer_depth| seconds, the latest segment should not be in the
  // sliding window since the player could be playing any part of the latest
  // segment. So the current segment duration is added to the sum of segment
  // durations (in the manifest/playlist) after sliding the window.
  SlideWindow();

  const double segment_duration_seconds =
      static_cast<double>(duration) / time_scale_;
  longest_segment_duration_seconds_ =
      std::max(longest_segment_duration_seconds_, segment_duration_seconds);
  bandwidth_estimator_.AddBlock(size, segment_duration_seconds);
  current_buffer_depth_ += segment_duration_seconds;

  if (!entries_.empty() &&
      entries_.back()->type() == HlsEntry::EntryType::kExtInf) {
    const SegmentInfoEntry* segment_info =
        static_cast<SegmentInfoEntry*>(entries_.back().get());
    if (segment_info->start_time() > start_time) {
      LOG(WARNING)
          << "Insert a discontinuity tag after the segment with start time "
          << segment_info->start_time() << " as the next segment starts at "
          << start_time << ".";
      entries_.emplace_back(new DiscontinuityEntry());
    }
  }

  entries_.emplace_back(new SegmentInfoEntry(
      segment_file_name, start_time, segment_duration_seconds, use_byte_range_,
      start_byte_offset, size, previous_segment_end_offset_));
  previous_segment_end_offset_ = start_byte_offset + size - 1;
}

void MediaPlaylist::AdjustLastSegmentInfoEntryDuration(int64_t next_timestamp) {
  if (time_scale_ == 0)
    return;

  const double next_timestamp_seconds =
      static_cast<double>(next_timestamp) / time_scale_;

  for (auto iter = entries_.rbegin(); iter != entries_.rend(); ++iter) {
    if (iter->get()->type() == HlsEntry::EntryType::kExtInf) {
      SegmentInfoEntry* segment_info =
          reinterpret_cast<SegmentInfoEntry*>(iter->get());

      const double segment_duration_seconds =
          next_timestamp_seconds -
          static_cast<double>(segment_info->start_time()) / time_scale_;
      // It could be negative if timestamp messed up.
      if (segment_duration_seconds > 0)
        segment_info->set_duration_seconds(segment_duration_seconds);
      longest_segment_duration_seconds_ =
          std::max(longest_segment_duration_seconds_, segment_duration_seconds);
      break;
    }
  }
}

// TODO(kqyang): Right now this class manages the segments including the
// deletion of segments when it is no longer needed. However, this class does
// not have access to the segment file paths, which is already translated to
// segment URLs by HlsNotifier. We have to re-generate segment file paths from
// segment template here in order to delete the old segments.
// To make the pipeline cleaner, we should move all file manipulations including
// segment management to an intermediate layer between HlsNotifier and
// MediaPlaylist.
void MediaPlaylist::SlideWindow() {
  if (hls_params_.time_shift_buffer_depth <= 0.0 ||
      hls_params_.playlist_type != HlsPlaylistType::kLive) {
    return;
  }
  DCHECK_GT(time_scale_, 0);

  if (current_buffer_depth_ <= hls_params_.time_shift_buffer_depth)
    return;

  // Temporary list to hold the EXT-X-KEYs. For example, this allows us to
  // remove <3> without removing <1> and <2> below (<1> and <2> are moved to the
  // temporary list and added back later).
  //    #EXT-X-KEY   <1>
  //    #EXT-X-KEY   <2>
  //    #EXTINF      <3>
  //    #EXTINF      <4>
  std::list<std::unique_ptr<HlsEntry>> ext_x_keys;
  // Consecutive key entries are either fully removed or not removed at all.
  // Keep track of entry types so we know if it is consecutive key entries.
  HlsEntry::EntryType prev_entry_type = HlsEntry::EntryType::kExtInf;

  std::list<std::unique_ptr<HlsEntry>>::iterator last = entries_.begin();
  for (; last != entries_.end(); ++last) {
    HlsEntry::EntryType entry_type = last->get()->type();
    if (entry_type == HlsEntry::EntryType::kExtKey) {
      if (prev_entry_type != HlsEntry::EntryType::kExtKey)
        ext_x_keys.clear();
      ext_x_keys.push_back(std::move(*last));
    } else if (entry_type == HlsEntry::EntryType::kExtDiscontinuity) {
      ++discontinuity_sequence_number_;
    } else {
      DCHECK_EQ(static_cast<int>(entry_type),
                static_cast<int>(HlsEntry::EntryType::kExtInf));

      const SegmentInfoEntry& segment_info =
          *reinterpret_cast<SegmentInfoEntry*>(last->get());
      // Remove the current segment only if it falls completely out of time
      // shift buffer range.
      const bool segment_within_time_shift_buffer =
          current_buffer_depth_ - segment_info.duration_seconds() <
          hls_params_.time_shift_buffer_depth;
      if (segment_within_time_shift_buffer)
        break;
      current_buffer_depth_ -= segment_info.duration_seconds();
      RemoveOldSegment(segment_info.start_time());
      media_sequence_number_++;
    }
    prev_entry_type = entry_type;
  }
  entries_.erase(entries_.begin(), last);
  // Add key entries back.
  entries_.insert(entries_.begin(), std::make_move_iterator(ext_x_keys.begin()),
                  std::make_move_iterator(ext_x_keys.end()));
}

void MediaPlaylist::RemoveOldSegment(int64_t start_time) {
  if (hls_params_.preserved_segments_outside_live_window == 0)
    return;
  if (stream_type_ == MediaPlaylistStreamType::kVideoIFramesOnly)
    return;

  segments_to_be_removed_.push_back(media::GetSegmentName(
      media_info_.segment_template(), start_time, media_sequence_number_ + 1,
      media_info_.bandwidth()));
  while (segments_to_be_removed_.size() >
         hls_params_.preserved_segments_outside_live_window) {
    VLOG(2) << "Deleting " << segments_to_be_removed_.front();
    if (!File::Delete(segments_to_be_removed_.front().c_str())) {
      LOG(WARNING) << "Failed to delete " << segments_to_be_removed_.front()
                   << "; Will retry later.";
      break;
    }
    segments_to_be_removed_.pop_front();
  }
}

}  // namespace hls
}  // namespace shaka<|MERGE_RESOLUTION|>--- conflicted
+++ resolved
@@ -368,8 +368,6 @@
   forced_subtitle_ = forced_subtitle;
 }
 
-<<<<<<< HEAD
-=======
 void MediaPlaylist::AddEncryptionInfoForTesting(
     MediaPlaylist::EncryptionMethod method,
     const std::string& url,
@@ -381,7 +379,6 @@
       method, url, key_id, iv, key_format, key_format_versions));
 }
 
->>>>>>> c819deaa
 bool MediaPlaylist::SetMediaInfo(const MediaInfo& media_info) {
   const int32_t time_scale = GetTimeScale(media_info);
   if (time_scale == 0) {
