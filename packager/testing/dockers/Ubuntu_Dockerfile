FROM ubuntu:22.04

# Tell apt not to prompt us for anything.
ENV DEBIAN_FRONTEND noninteractive

# Install utilities, libraries, and dev tools.
RUN apt-get update && apt-get install -y apt-utils
RUN apt-get install -y \
        curl \
        build-essential git ninja-build python3 wget

# Install the official CMake repo to get CMake v3.24+:
<<<<<<< HEAD
ENV kitware_key_url https://apt.kitware.com/keys/kitware-archive-latest.asc
=======
ENV kitware_key_url http://apt.kitware.com/keys/kitware-archive-latest.asc
>>>>>>> c819deaa
ENV kitware_key_path /usr/share/keyrings/kitware-archive-keyring.gpg
ENV kitware_sources_path /etc/apt/sources.list.d/kitware.list
ENV DISTRIB_CODENAME jammy

<<<<<<< HEAD
RUN wget -O - "$kitware_key_url" 2>/dev/null | gpg --dearmor - > "$kitware_key_path"
RUN echo "deb [signed-by=$kitware_key_path] https://apt.kitware.com/ubuntu/ $DISTRIB_CODENAME main" > "$kitware_sources_path"
=======
RUN curl -sLk "$kitware_key_url" 2>/dev/null | gpg --dearmor - > "$kitware_key_path"
RUN echo "deb [signed-by=$kitware_key_path] http://apt.kitware.com/ubuntu/ $DISTRIB_CODENAME main" > "$kitware_sources_path"
>>>>>>> c819deaa

RUN apt-get update && apt-get install -y cmake

# Build and run this docker by mapping shaka-packager with
# -v "shaka-packager:/shaka-packager".<|MERGE_RESOLUTION|>--- conflicted
+++ resolved
@@ -10,22 +10,13 @@
         build-essential git ninja-build python3 wget
 
 # Install the official CMake repo to get CMake v3.24+:
-<<<<<<< HEAD
-ENV kitware_key_url https://apt.kitware.com/keys/kitware-archive-latest.asc
-=======
 ENV kitware_key_url http://apt.kitware.com/keys/kitware-archive-latest.asc
->>>>>>> c819deaa
 ENV kitware_key_path /usr/share/keyrings/kitware-archive-keyring.gpg
 ENV kitware_sources_path /etc/apt/sources.list.d/kitware.list
 ENV DISTRIB_CODENAME jammy
 
-<<<<<<< HEAD
-RUN wget -O - "$kitware_key_url" 2>/dev/null | gpg --dearmor - > "$kitware_key_path"
-RUN echo "deb [signed-by=$kitware_key_path] https://apt.kitware.com/ubuntu/ $DISTRIB_CODENAME main" > "$kitware_sources_path"
-=======
 RUN curl -sLk "$kitware_key_url" 2>/dev/null | gpg --dearmor - > "$kitware_key_path"
 RUN echo "deb [signed-by=$kitware_key_path] http://apt.kitware.com/ubuntu/ $DISTRIB_CODENAME main" > "$kitware_sources_path"
->>>>>>> c819deaa
 
 RUN apt-get update && apt-get install -y cmake
 
