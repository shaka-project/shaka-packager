// Copyright 2017 Google LLC. All rights reserved.
//
// Use of this source code is governed by a BSD-style
// license that can be found in the LICENSE file or at
// https://developers.google.com/open-source/licenses/bsd

#include <packager/packager.h>

#include <algorithm>
#include <chrono>
#include <optional>

#include <absl/log/check.h>
#include <absl/log/log.h>
#include <absl/strings/match.h>
#include <absl/strings/str_format.h>

#include <packager/app/job_manager.h>
#include <packager/app/muxer_factory.h>
#include <packager/app/packager_util.h>
#include <packager/app/single_thread_job_manager.h>
#include <packager/file.h>
#include <packager/hls/base/hls_notifier.h>
#include <packager/hls/base/simple_hls_notifier.h>
#include <packager/macros/logging.h>
#include <packager/macros/status.h>
#include <packager/media/base/cc_stream_filter.h>
#include <packager/media/base/language_utils.h>
#include <packager/media/base/muxer.h>
#include <packager/media/base/muxer_util.h>
#include <packager/media/chunking/chunking_handler.h>
#include <packager/media/chunking/cue_alignment_handler.h>
#include <packager/media/chunking/text_chunker.h>
#include <packager/media/crypto/encryption_handler.h>
#include <packager/media/demuxer/demuxer.h>
#include <packager/media/event/muxer_listener_factory.h>
#include <packager/media/event/vod_media_info_dump_muxer_listener.h>
#include <packager/media/formats/ttml/ttml_to_mp4_handler.h>
#include <packager/media/formats/webvtt/text_padder.h>
#include <packager/media/formats/webvtt/webvtt_to_mp4_handler.h>
#include <packager/media/replicator/replicator.h>
#include <packager/media/trick_play/trick_play_handler.h>
#include <packager/mpd/base/media_info.pb.h>
#include <packager/mpd/base/simple_mpd_notifier.h>
#include <packager/version/version.h>

namespace shaka {

// TODO(kqyang): Clean up namespaces.
using media::Demuxer;
using media::JobManager;
using media::KeySource;
using media::MuxerOptions;
using media::SingleThreadJobManager;
using media::SyncPointQueue;

namespace media {
namespace {

const char kMediaInfoSuffix[] = ".media_info";

MuxerListenerFactory::StreamData ToMuxerListenerData(
    const StreamDescriptor& stream) {
  MuxerListenerFactory::StreamData data;
  data.media_info_output = stream.output;

  data.hls_group_id = stream.hls_group_id;
  data.hls_name = stream.hls_name;
  data.hls_playlist_name = stream.hls_playlist_name;
  data.hls_iframe_playlist_name = stream.hls_iframe_playlist_name;
  data.hls_characteristics = stream.hls_characteristics;
  data.hls_only = stream.hls_only;

  data.dash_accessiblities = stream.dash_accessiblities;
  data.dash_roles = stream.dash_roles;
  data.dash_only = stream.dash_only;
<<<<<<< HEAD
  data.dash_label = stream.dash_label;
=======
  data.index = stream.index;
>>>>>>> aad2a12a
  return data;
};

// TODO(rkuroiwa): Write TTML and WebVTT parser (demuxing) for a better check
// and for supporting live/segmenting (muxing).  With a demuxer and a muxer,
// CreateAllJobs() shouldn't treat text as a special case.
bool DetermineTextFileCodec(const std::string& file, std::string* out) {
  CHECK(out);

  std::string content;
  if (!File::ReadFileToString(file.c_str(), &content)) {
    LOG(ERROR) << "Failed to open file " << file
               << " to determine file format.";
    return false;
  }

  const uint8_t* content_data =
      reinterpret_cast<const uint8_t*>(content.data());
  MediaContainerName container_name =
      DetermineContainer(content_data, content.size());

  if (container_name == CONTAINER_WEBVTT) {
    *out = "wvtt";
    return true;
  }

  if (container_name == CONTAINER_TTML) {
    *out = "ttml";
    return true;
  }

  return false;
}

MediaContainerName GetOutputFormat(const StreamDescriptor& descriptor) {
  if (!descriptor.output_format.empty()) {
    MediaContainerName format =
        DetermineContainerFromFormatName(descriptor.output_format);
    if (format == CONTAINER_UNKNOWN) {
      LOG(ERROR) << "Unable to determine output format from '"
                 << descriptor.output_format << "'.";
    }
    return format;
  }

  std::optional<MediaContainerName> format_from_output;
  std::optional<MediaContainerName> format_from_segment;
  if (!descriptor.output.empty()) {
    format_from_output = DetermineContainerFromFileName(descriptor.output);
    if (format_from_output.value() == CONTAINER_UNKNOWN) {
      LOG(ERROR) << "Unable to determine output format from '"
                 << descriptor.output << "'.";
    }
  }
  if (!descriptor.segment_template.empty()) {
    format_from_segment =
        DetermineContainerFromFileName(descriptor.segment_template);
    if (format_from_segment.value() == CONTAINER_UNKNOWN) {
      LOG(ERROR) << "Unable to determine output format from '"
                 << descriptor.segment_template << "'.";
    }
  }

  if (format_from_output && format_from_segment) {
    if (format_from_output.value() != format_from_segment.value()) {
      LOG(ERROR) << "Output format determined from '" << descriptor.output
                 << "' differs from output format determined from '"
                 << descriptor.segment_template << "'.";
      return CONTAINER_UNKNOWN;
    }
  }

  if (format_from_output)
    return format_from_output.value();
  if (format_from_segment)
    return format_from_segment.value();
  return CONTAINER_UNKNOWN;
}

MediaContainerName GetTextOutputCodec(const StreamDescriptor& descriptor) {
  const auto output_container = GetOutputFormat(descriptor);
  if (output_container != CONTAINER_MOV)
    return output_container;

  const auto input_container = DetermineContainerFromFileName(descriptor.input);
  if (absl::AsciiStrToLower(descriptor.output_format) == "vtt+mp4" ||
      absl::AsciiStrToLower(descriptor.output_format) == "webvtt+mp4") {
    return CONTAINER_WEBVTT;
  } else if (absl::AsciiStrToLower(descriptor.output_format) != "ttml+mp4" &&
             input_container == CONTAINER_WEBVTT) {
    // With WebVTT input, default to WebVTT output.
    return CONTAINER_WEBVTT;
  } else {
    // Otherwise default to TTML since it has more features.
    return CONTAINER_TTML;
  }
}

bool IsTextStream(const StreamDescriptor& stream) {
  if (stream.stream_selector == "text")
    return true;
  if (absl::AsciiStrToLower(stream.output_format) == "vtt+mp4" ||
      absl::AsciiStrToLower(stream.output_format) == "webvtt+mp4" ||
      absl::AsciiStrToLower(stream.output_format) == "ttml+mp4") {
    return true;
  }

  auto output_format = GetOutputFormat(stream);
  return output_format == CONTAINER_WEBVTT || output_format == CONTAINER_TTML;
}

Status ValidateStreamDescriptor(bool dump_stream_info,
                                const StreamDescriptor& stream) {
  if (stream.input.empty()) {
    return Status(error::INVALID_ARGUMENT, "Stream input not specified.");
  }

  // The only time a stream can have no outputs, is when dump stream info is
  // set.
  if (dump_stream_info && stream.output.empty() &&
      stream.segment_template.empty()) {
    return Status::OK;
  }

  if (stream.output.empty() && stream.segment_template.empty()) {
    return Status(error::INVALID_ARGUMENT,
                  "Streams must specify 'output' or 'segment template'.");
  }

  // Whenever there is output, a stream must be selected.
  if (stream.stream_selector.empty()) {
    return Status(error::INVALID_ARGUMENT,
                  "Stream stream_selector not specified.");
  }

  // If a segment template is provided, it must be valid.
  if (stream.segment_template.length()) {
    RETURN_IF_ERROR(ValidateSegmentTemplate(stream.segment_template));
  }

  // There are some specifics that must be checked based on which format
  // we are writing to.
  const MediaContainerName output_format = GetOutputFormat(stream);

  if (output_format == CONTAINER_UNKNOWN) {
    return Status(error::INVALID_ARGUMENT, "Unsupported output format.");
  }
  if (output_format == MediaContainerName::CONTAINER_MPEG2TS) {
    if (stream.segment_template.empty()) {
      return Status(
          error::INVALID_ARGUMENT,
          "Please specify 'segment_template'. Single file TS output is "
          "not supported.");
    }

    // Right now the init segment is saved in |output| for multi-segment
    // content. However, for TS all segments must be self-initializing so
    // there cannot be an init segment.
    if (stream.output.length()) {
      return Status(error::INVALID_ARGUMENT,
                    "All TS segments must be self-initializing. Stream "
                    "descriptors 'output' or 'init_segment' are not allowed.");
    }
  } else if (output_format == CONTAINER_WEBVTT ||
             output_format == CONTAINER_TTML ||
             output_format == CONTAINER_AAC || output_format == CONTAINER_MP3 ||
             output_format == CONTAINER_AC3 ||
             output_format == CONTAINER_EAC3) {
    // There is no need for an init segment when outputting because there is no
    // initialization data.
    if (stream.segment_template.length() && stream.output.length()) {
      return Status(
          error::INVALID_ARGUMENT,
          "Segmented subtitles or PackedAudio output cannot have an init "
          "segment.  Do not specify stream descriptors 'output' or "
          "'init_segment' when using 'segment_template'.");
    }
  } else {
    // For any other format, if there is a segment template, there must be an
    // init segment provided.
    if (stream.segment_template.length() && stream.output.empty()) {
      return Status(error::INVALID_ARGUMENT,
                    "Please specify 'init_segment'. All non-TS multi-segment "
                    "content must provide an init segment.");
    }
  }

  if (stream.output.find('$') != std::string::npos) {
    if (output_format == CONTAINER_WEBVTT) {
      return Status(
          error::UNIMPLEMENTED,
          "WebVTT output with one file per Representation per Period "
          "is not supported yet. Please use fMP4 instead. If that needs to be "
          "supported, please file a feature request on GitHub.");
    }
    // "$" is only allowed if the output file name is a template, which is
    // used to support one file per Representation per Period when there are
    // Ad Cues.
    RETURN_IF_ERROR(ValidateSegmentTemplate(stream.output));
  }

  return Status::OK;
}

Status ValidateParams(const PackagingParams& packaging_params,
                      const std::vector<StreamDescriptor>& stream_descriptors) {
  if (!packaging_params.chunking_params.segment_sap_aligned &&
      packaging_params.chunking_params.subsegment_sap_aligned) {
    return Status(error::INVALID_ARGUMENT,
                  "Setting segment_sap_aligned to false but "
                  "subsegment_sap_aligned to true is not allowed.");
  }

  if (stream_descriptors.empty()) {
    return Status(error::INVALID_ARGUMENT,
                  "Stream descriptors cannot be empty.");
  }

  // On demand profile generates single file segment while live profile
  // generates multiple segments specified using segment template.
  const bool on_demand_dash_profile =
      stream_descriptors.begin()->segment_template.empty();
  std::set<std::string> outputs;
  std::set<std::string> segment_templates;
  for (const auto& descriptor : stream_descriptors) {
    if (on_demand_dash_profile != descriptor.segment_template.empty()) {
      return Status(error::INVALID_ARGUMENT,
                    "Inconsistent stream descriptor specification: "
                    "segment_template should be specified for none or all "
                    "stream descriptors.");
    }

    RETURN_IF_ERROR(ValidateStreamDescriptor(
        packaging_params.test_params.dump_stream_info, descriptor));

    if (absl::StartsWith(descriptor.input, "udp://")) {
      const HlsParams& hls_params = packaging_params.hls_params;
      if (!hls_params.master_playlist_output.empty() &&
          hls_params.playlist_type == HlsPlaylistType::kVod) {
        LOG(WARNING)
            << "Seeing UDP input with HLS Playlist Type set to VOD. The "
               "playlists will only be generated when UDP socket is closed. "
               "If you want to do live packaging, --hls_playlist_type needs to "
               "be set to LIVE.";
      }
      // Skip the check for DASH as DASH defaults to 'dynamic' MPD when segment
      // template is provided.
    }

    if (!descriptor.output.empty()) {
      if (outputs.find(descriptor.output) != outputs.end()) {
        return Status(
            error::INVALID_ARGUMENT,
            "Seeing duplicated outputs '" + descriptor.output +
                "' in stream descriptors. Every output must be unique.");
      }
      outputs.insert(descriptor.output);
    }
    if (!descriptor.segment_template.empty()) {
      if (segment_templates.find(descriptor.segment_template) !=
          segment_templates.end()) {
        return Status(error::INVALID_ARGUMENT,
                      "Seeing duplicated segment templates '" +
                          descriptor.segment_template +
                          "' in stream descriptors. Every segment template "
                          "must be unique.");
      }
      segment_templates.insert(descriptor.segment_template);
    }
  }

  if (packaging_params.output_media_info && !on_demand_dash_profile) {
    // TODO(rkuroiwa, kqyang): Support partial media info dump for live.
    return Status(error::UNIMPLEMENTED,
                  "--output_media_info is only supported for on-demand profile "
                  "(not using segment_template).");
  }

  if (on_demand_dash_profile &&
      !packaging_params.mpd_params.mpd_output.empty() &&
      !packaging_params.mp4_output_params.generate_sidx_in_media_segments &&
      !packaging_params.mpd_params.use_segment_list) {
    return Status(error::UNIMPLEMENTED,
                  "--generate_sidx_in_media_segments is required for DASH "
                  "on-demand profile (not using segment_template or segment list).");
  }

  if (packaging_params.chunking_params.low_latency_dash_mode &&
      packaging_params.chunking_params.subsegment_duration_in_seconds) {
    // Low latency streaming requires data to be shipped as chunks,
    // the smallest unit of video. Right now, each chunk contains
    // one frame. Therefore, in low latency mode,
    // a user specified --fragment_duration is irrelevant.
    // TODO(caitlinocallaghan): Add a feature for users to specify the number
    // of desired frames per chunk.
    return Status(error::INVALID_ARGUMENT,
                  "--fragment_duration cannot be set "
                  "if --low_latency_dash_mode is enabled.");
  }

  if (packaging_params.mpd_params.low_latency_dash_mode &&
      packaging_params.mpd_params.utc_timings.empty()) {
    // Low latency DASH MPD requires a UTC Timing value
    return Status(error::INVALID_ARGUMENT,
                  "--utc_timings must be be set "
                  "if --low_latency_dash_mode is enabled.");
  }

  return Status::OK;
}

bool StreamDescriptorCompareFn(const StreamDescriptor& a,
                               const StreamDescriptor& b) {
  // This function is used by std::sort() to sort the stream descriptors.
  // Note that std::sort() need a comparator that return true iff the first
  // argument is strictly lower than the second one. That is: must return false
  // when they are equal. The requirement is enforced in gcc/g++ but not in
  // clang.
  if (a.input == b.input) {
    if (a.stream_selector == b.stream_selector) {
      // The MPD notifier requires that the main track comes first, so make
      // sure that happens.
      return a.trick_play_factor < b.trick_play_factor;
    }
    return a.stream_selector < b.stream_selector;
  }

  return a.input < b.input;
}

// A fake clock that always return time 0 (epoch). Should only be used for
// testing.
class FakeClock : public Clock {
 public:
  time_point now() noexcept override {
    return std::chrono::system_clock::time_point(std::chrono::seconds(0));
  }
};

bool StreamInfoToTextMediaInfo(const StreamDescriptor& stream_descriptor,
                               MediaInfo* text_media_info) {
  std::string codec;
  if (!DetermineTextFileCodec(stream_descriptor.input, &codec)) {
    LOG(ERROR) << "Failed to determine the text file format for "
               << stream_descriptor.input;
    return false;
  }

  MediaInfo::TextInfo* text_info = text_media_info->mutable_text_info();
  text_info->set_codec(codec);

  const std::string& language = stream_descriptor.language;
  if (!language.empty()) {
    text_info->set_language(language);
  }

  text_media_info->set_media_file_name(stream_descriptor.output);
  text_media_info->set_container_type(MediaInfo::CONTAINER_TEXT);

  if (stream_descriptor.bandwidth != 0) {
    text_media_info->set_bandwidth(stream_descriptor.bandwidth);
  } else {
    // Text files are usually small and since the input is one file; there's no
    // way for the player to do ranged requests. So set this value to something
    // reasonable.
    const int kDefaultTextBandwidth = 256;
    text_media_info->set_bandwidth(kDefaultTextBandwidth);
  }

  if (!stream_descriptor.dash_roles.empty()) {
    for (const auto& dash_role : stream_descriptor.dash_roles) {
      text_media_info->add_dash_roles(dash_role);
    }
  }

  return true;
}

/// Create a new demuxer handler for the given stream. If a demuxer cannot be
/// created, an error will be returned. If a demuxer can be created, this
/// |new_demuxer| will be set and Status::OK will be returned.
Status CreateDemuxer(const StreamDescriptor& stream,
                     const PackagingParams& packaging_params,
                     std::shared_ptr<Demuxer>* new_demuxer) {
  std::shared_ptr<Demuxer> demuxer = std::make_shared<Demuxer>(stream.input);
  demuxer->set_dump_stream_info(packaging_params.test_params.dump_stream_info);

  if (packaging_params.decryption_params.key_provider != KeyProvider::kNone) {
    std::unique_ptr<KeySource> decryption_key_source(
        CreateDecryptionKeySource(packaging_params.decryption_params));
    if (!decryption_key_source) {
      return Status(
          error::INVALID_ARGUMENT,
          "Must define decryption key source when defining key provider");
    }
    demuxer->SetKeySource(std::move(decryption_key_source));
  }

  *new_demuxer = std::move(demuxer);
  return Status::OK;
}

std::shared_ptr<MediaHandler> CreateEncryptionHandler(
    const PackagingParams& packaging_params,
    const StreamDescriptor& stream,
    KeySource* key_source) {
  if (stream.skip_encryption) {
    return nullptr;
  }

  if (!key_source) {
    return nullptr;
  }

  // Make a copy so that we can modify it for this specific stream.
  EncryptionParams encryption_params = packaging_params.encryption_params;

  // Use Sample AES in MPEG2TS.
  // TODO(kqyang): Consider adding a new flag to enable Sample AES as we
  // will support CENC in TS in the future.
  if (GetOutputFormat(stream) == CONTAINER_MPEG2TS ||
      GetOutputFormat(stream) == CONTAINER_AAC ||
      GetOutputFormat(stream) == CONTAINER_AC3 ||
      GetOutputFormat(stream) == CONTAINER_EAC3) {
    VLOG(1) << "Use Apple Sample AES encryption for MPEG2TS or Packed Audio.";
    encryption_params.protection_scheme = kAppleSampleAesProtectionScheme;
  }

  if (!stream.drm_label.empty()) {
    const std::string& drm_label = stream.drm_label;
    encryption_params.stream_label_func =
        [drm_label](const EncryptionParams::EncryptedStreamAttributes&) {
          return drm_label;
        };
  } else if (!encryption_params.stream_label_func) {
    const int kDefaultMaxSdPixels = 768 * 576;
    const int kDefaultMaxHdPixels = 1920 * 1080;
    const int kDefaultMaxUhd1Pixels = 4096 * 2160;
    encryption_params.stream_label_func = std::bind(
        &Packager::DefaultStreamLabelFunction, kDefaultMaxSdPixels,
        kDefaultMaxHdPixels, kDefaultMaxUhd1Pixels, std::placeholders::_1);
  }

  return std::make_shared<EncryptionHandler>(encryption_params, key_source);
}

std::unique_ptr<MediaHandler> CreateTextChunker(
    const ChunkingParams& chunking_params) {
  const float segment_length_in_seconds =
      chunking_params.segment_duration_in_seconds;
  return std::unique_ptr<MediaHandler>(
      new TextChunker(segment_length_in_seconds));
}

Status CreateTtmlJobs(
    const std::vector<std::reference_wrapper<const StreamDescriptor>>& streams,
    const PackagingParams& packaging_params,
    SyncPointQueue* sync_points,
    MuxerFactory* muxer_factory,
    MpdNotifier* mpd_notifier,
    JobManager* job_manager) {
  DCHECK(job_manager);
  for (const StreamDescriptor& stream : streams) {
    // Check input to ensure that output is possible.
    if (!packaging_params.hls_params.master_playlist_output.empty() &&
        !stream.dash_only) {
      return Status(error::INVALID_ARGUMENT,
                    "HLS does not support TTML in xml format.");
    }

    if (!stream.segment_template.empty()) {
      return Status(error::INVALID_ARGUMENT,
                    "Segmented TTML is not supported.");
    }

    if (GetOutputFormat(stream) != CONTAINER_TTML) {
      return Status(error::INVALID_ARGUMENT,
                    "Converting TTML to other formats is not supported");
    }

    if (!stream.output.empty()) {
      if (!File::Copy(stream.input.c_str(), stream.output.c_str())) {
        std::string error;
        absl::StrAppendFormat(
            &error, "Failed to copy the input file (%s) to output file (%s).",
            stream.input.c_str(), stream.output.c_str());
        return Status(error::FILE_FAILURE, error);
      }

      MediaInfo text_media_info;
      if (!StreamInfoToTextMediaInfo(stream, &text_media_info)) {
        return Status(error::INVALID_ARGUMENT,
                      "Could not create media info for stream.");
      }

      // If we are outputting to MPD, just add the input to the outputted
      // manifest.
      if (mpd_notifier) {
        uint32_t unused;
        if (mpd_notifier->NotifyNewContainer(text_media_info, &unused)) {
          mpd_notifier->Flush();
        } else {
          return Status(error::PARSER_FAILURE,
                        "Failed to process text file " + stream.input);
        }
      }

      if (packaging_params.output_media_info) {
        VodMediaInfoDumpMuxerListener::WriteMediaInfoToFile(
            text_media_info, stream.output + kMediaInfoSuffix);
      }
    }
  }

  return Status::OK;
}

Status CreateAudioVideoJobs(
    const std::vector<std::reference_wrapper<const StreamDescriptor>>& streams,
    const PackagingParams& packaging_params,
    KeySource* encryption_key_source,
    SyncPointQueue* sync_points,
    MuxerListenerFactory* muxer_listener_factory,
    MuxerFactory* muxer_factory,
    JobManager* job_manager) {
  DCHECK(muxer_listener_factory);
  DCHECK(muxer_factory);
  DCHECK(job_manager);
  // Store all the demuxers in a map so that we can look up a stream's demuxer.
  // This is step one in making this part of the pipeline less dependant on
  // order.
  std::map<std::string, std::shared_ptr<Demuxer>> sources;
  std::map<std::string, std::shared_ptr<MediaHandler>> cue_aligners;

  for (const StreamDescriptor& stream : streams) {
    bool seen_input_before = sources.find(stream.input) != sources.end();
    if (seen_input_before) {
      continue;
    }

    RETURN_IF_ERROR(
        CreateDemuxer(stream, packaging_params, &sources[stream.input]));
    cue_aligners[stream.input] =
        sync_points ? std::make_shared<CueAlignmentHandler>(sync_points)
                    : nullptr;
  }

  for (auto& source : sources) {
    job_manager->Add("RemuxJob", source.second);
  }

  // Replicators are shared among all streams with the same input and stream
  // selector.
  std::shared_ptr<MediaHandler> replicator;

  std::string previous_input;
  std::string previous_selector;

  for (const StreamDescriptor& stream : streams) {
    // Get the demuxer for this stream.
    auto& demuxer = sources[stream.input];
    auto& cue_aligner = cue_aligners[stream.input];

    const bool new_input_file = stream.input != previous_input;
    const bool new_stream =
        new_input_file || previous_selector != stream.stream_selector;
    const bool is_text = IsTextStream(stream);
    previous_input = stream.input;
    previous_selector = stream.stream_selector;

    // If the stream has no output, then there is no reason setting-up the rest
    // of the pipeline.
    if (stream.output.empty() && stream.segment_template.empty()) {
      continue;
    }

    // Just because it is a different stream descriptor does not mean it is a
    // new stream. Multiple stream descriptors may have the same stream but
    // only differ by trick play factor.
    if (new_stream) {
      if (!stream.language.empty()) {
        demuxer->SetLanguageOverride(stream.stream_selector, stream.language);
      }

      std::vector<std::shared_ptr<MediaHandler>> handlers;
      if (is_text) {
        handlers.emplace_back(std::make_shared<TextPadder>(
            packaging_params.default_text_zero_bias_ms));
      }
      if (sync_points) {
        handlers.emplace_back(cue_aligner);
      }
      if (!is_text) {
        handlers.emplace_back(std::make_shared<ChunkingHandler>(
            packaging_params.chunking_params));
        handlers.emplace_back(CreateEncryptionHandler(packaging_params, stream,
                                                      encryption_key_source));
      }

      replicator = std::make_shared<Replicator>();
      handlers.emplace_back(replicator);

      RETURN_IF_ERROR(MediaHandler::Chain(handlers));
      RETURN_IF_ERROR(demuxer->SetHandler(stream.stream_selector, handlers[0]));
    }

    // Create the muxer (output) for this track.
    const auto output_format = GetOutputFormat(stream);
    std::shared_ptr<Muxer> muxer =
        muxer_factory->CreateMuxer(output_format, stream);
    if (!muxer) {
      return Status(error::INVALID_ARGUMENT, "Failed to create muxer for " +
                                                 stream.input + ":" +
                                                 stream.stream_selector);
    }

    std::unique_ptr<MuxerListener> muxer_listener =
        muxer_listener_factory->CreateListener(ToMuxerListenerData(stream));
    muxer->SetMuxerListener(std::move(muxer_listener));

    std::vector<std::shared_ptr<MediaHandler>> handlers;
    handlers.emplace_back(replicator);

    // Trick play is optional.
    if (stream.trick_play_factor) {
      handlers.emplace_back(
          std::make_shared<TrickPlayHandler>(stream.trick_play_factor));
    }

    if (stream.cc_index >= 0) {
      handlers.emplace_back(
          std::make_shared<CcStreamFilter>(stream.language, stream.cc_index));
    }

    if (is_text &&
        (!stream.segment_template.empty() || output_format == CONTAINER_MOV)) {
      handlers.emplace_back(
          CreateTextChunker(packaging_params.chunking_params));
    }

    if (is_text && output_format == CONTAINER_MOV) {
      const auto output_codec = GetTextOutputCodec(stream);
      if (output_codec == CONTAINER_WEBVTT) {
        handlers.emplace_back(std::make_shared<WebVttToMp4Handler>());
      } else if (output_codec == CONTAINER_TTML) {
        handlers.emplace_back(std::make_shared<ttml::TtmlToMp4Handler>());
      }
    }

    handlers.emplace_back(muxer);
    RETURN_IF_ERROR(MediaHandler::Chain(handlers));
  }

  return Status::OK;
}

Status CreateAllJobs(const std::vector<StreamDescriptor>& stream_descriptors,
                     const PackagingParams& packaging_params,
                     MpdNotifier* mpd_notifier,
                     KeySource* encryption_key_source,
                     SyncPointQueue* sync_points,
                     MuxerListenerFactory* muxer_listener_factory,
                     MuxerFactory* muxer_factory,
                     JobManager* job_manager) {
  DCHECK(muxer_factory);
  DCHECK(muxer_listener_factory);
  DCHECK(job_manager);

  // Group all streams based on which pipeline they will use.
  std::vector<std::reference_wrapper<const StreamDescriptor>> ttml_streams;
  std::vector<std::reference_wrapper<const StreamDescriptor>>
      audio_video_streams;

  bool has_transport_audio_video_streams = false;
  bool has_non_transport_audio_video_streams = false;

  for (const StreamDescriptor& stream : stream_descriptors) {
    const auto input_container = DetermineContainerFromFileName(stream.input);
    const auto output_format = GetOutputFormat(stream);
    if (input_container == CONTAINER_TTML) {
      ttml_streams.push_back(stream);
    } else {
      audio_video_streams.push_back(stream);
      switch (output_format) {
        case CONTAINER_MPEG2TS:
        case CONTAINER_AAC:
        case CONTAINER_MP3:
        case CONTAINER_AC3:
        case CONTAINER_EAC3:
          has_transport_audio_video_streams = true;
          break;
        case CONTAINER_TTML:
        case CONTAINER_WEBVTT:
          break;
        default:
          has_non_transport_audio_video_streams = true;
          break;
      }
    }
  }

  // Audio/Video streams need to be in sorted order so that demuxers and trick
  // play handlers get setup correctly.
  std::sort(audio_video_streams.begin(), audio_video_streams.end(),
            media::StreamDescriptorCompareFn);

  if (packaging_params.transport_stream_timestamp_offset_ms > 0) {
    if (has_transport_audio_video_streams &&
        has_non_transport_audio_video_streams) {
      LOG(WARNING) << "There may be problems mixing transport streams and "
                      "non-transport streams. For example, the subtitles may "
                      "be out of sync with non-transport streams.";
    } else if (has_non_transport_audio_video_streams) {
      // Don't insert the X-TIMESTAMP-MAP in WebVTT if there is no transport
      // stream.
      muxer_factory->SetTsStreamOffset(0);
    }
  }

  RETURN_IF_ERROR(CreateTtmlJobs(ttml_streams, packaging_params, sync_points,
                                 muxer_factory, mpd_notifier, job_manager));
  RETURN_IF_ERROR(CreateAudioVideoJobs(
      audio_video_streams, packaging_params, encryption_key_source, sync_points,
      muxer_listener_factory, muxer_factory, job_manager));

  // Initialize processing graph.
  return job_manager->InitializeJobs();
}

}  // namespace
}  // namespace media

struct Packager::PackagerInternal {
  std::shared_ptr<media::FakeClock> fake_clock;
  std::unique_ptr<KeySource> encryption_key_source;
  std::unique_ptr<MpdNotifier> mpd_notifier;
  std::unique_ptr<hls::HlsNotifier> hls_notifier;
  BufferCallbackParams buffer_callback_params;
  std::unique_ptr<media::JobManager> job_manager;
};

Packager::Packager() {}

Packager::~Packager() {}

Status Packager::Initialize(
    const PackagingParams& packaging_params,
    const std::vector<StreamDescriptor>& stream_descriptors) {
  if (internal_)
    return Status(error::INVALID_ARGUMENT, "Already initialized.");

  RETURN_IF_ERROR(media::ValidateParams(packaging_params, stream_descriptors));

  if (!packaging_params.test_params.injected_library_version.empty()) {
    SetPackagerVersionForTesting(
        packaging_params.test_params.injected_library_version);
  }

  std::unique_ptr<PackagerInternal> internal(new PackagerInternal);

  // Create encryption key source if needed.
  if (packaging_params.encryption_params.key_provider != KeyProvider::kNone) {
    internal->encryption_key_source = CreateEncryptionKeySource(
        static_cast<media::FourCC>(
            packaging_params.encryption_params.protection_scheme),
        packaging_params.encryption_params);
    if (!internal->encryption_key_source)
      return Status(error::INVALID_ARGUMENT, "Failed to create key source.");
  }

  // Update MPD output and HLS output if needed.
  MpdParams mpd_params = packaging_params.mpd_params;
  HlsParams hls_params = packaging_params.hls_params;

  // |target_segment_duration| is needed for bandwidth estimation and also for
  // DASH approximate segment timeline.
  const double target_segment_duration =
      packaging_params.chunking_params.segment_duration_in_seconds;
  mpd_params.target_segment_duration = target_segment_duration;
  hls_params.target_segment_duration = target_segment_duration;

  // Store callback params to make it available during packaging.
  internal->buffer_callback_params = packaging_params.buffer_callback_params;
  if (internal->buffer_callback_params.write_func) {
    mpd_params.mpd_output = File::MakeCallbackFileName(
        internal->buffer_callback_params, mpd_params.mpd_output);
    hls_params.master_playlist_output = File::MakeCallbackFileName(
        internal->buffer_callback_params, hls_params.master_playlist_output);
  }

  // Both DASH and HLS require language to follow RFC5646
  // (https://tools.ietf.org/html/rfc5646), which requires the language to be
  // in the shortest form.
  mpd_params.default_language =
      LanguageToShortestForm(mpd_params.default_language);
  mpd_params.default_text_language =
      LanguageToShortestForm(mpd_params.default_text_language);
  hls_params.default_language =
      LanguageToShortestForm(hls_params.default_language);
  hls_params.default_text_language =
      LanguageToShortestForm(hls_params.default_text_language);
  hls_params.is_independent_segments =
      packaging_params.chunking_params.segment_sap_aligned;

  if (!mpd_params.mpd_output.empty()) {
    const bool on_demand_dash_profile =
        stream_descriptors.begin()->segment_template.empty();
    const MpdOptions mpd_options =
        media::GetMpdOptions(on_demand_dash_profile, mpd_params);
    internal->mpd_notifier.reset(new SimpleMpdNotifier(mpd_options));
    if (!internal->mpd_notifier->Init()) {
      LOG(ERROR) << "MpdNotifier failed to initialize.";
      return Status(error::INVALID_ARGUMENT,
                    "Failed to initialize MpdNotifier.");
    }
  }

  if (!hls_params.master_playlist_output.empty()) {
    internal->hls_notifier.reset(new hls::SimpleHlsNotifier(hls_params));
  }

  std::unique_ptr<SyncPointQueue> sync_points;
  if (!packaging_params.ad_cue_generator_params.cue_points.empty()) {
    sync_points.reset(
        new SyncPointQueue(packaging_params.ad_cue_generator_params));
  }
  if (packaging_params.single_threaded) {
    internal->job_manager.reset(
        new SingleThreadJobManager(std::move(sync_points)));
  } else {
    internal->job_manager.reset(new JobManager(std::move(sync_points)));
  }

  std::vector<StreamDescriptor> streams_for_jobs;

  for (const StreamDescriptor& descriptor : stream_descriptors) {
    // We may need to overwrite some values, so make a copy first.
    StreamDescriptor copy = descriptor;

    if (internal->buffer_callback_params.read_func) {
      copy.input = File::MakeCallbackFileName(internal->buffer_callback_params,
                                              descriptor.input);
    }

    if (internal->buffer_callback_params.write_func) {
      copy.output = File::MakeCallbackFileName(internal->buffer_callback_params,
                                               descriptor.output);
      copy.segment_template = File::MakeCallbackFileName(
          internal->buffer_callback_params, descriptor.segment_template);
    }

    // Update language to ISO_639_2 code if set.
    if (!copy.language.empty()) {
      copy.language = LanguageToISO_639_2(descriptor.language);
      if (copy.language == "und") {
        return Status(
            error::INVALID_ARGUMENT,
            "Unknown/invalid language specified: " + descriptor.language);
      }
    }

    streams_for_jobs.push_back(copy);
  }

  media::MuxerFactory muxer_factory(packaging_params);
  if (packaging_params.test_params.inject_fake_clock) {
    internal->fake_clock.reset(new media::FakeClock());
    muxer_factory.OverrideClock(internal->fake_clock);
  }

  media::MuxerListenerFactory muxer_listener_factory(
      packaging_params.output_media_info,
      packaging_params.mpd_params.use_segment_list,
      internal->mpd_notifier.get(), internal->hls_notifier.get());

  RETURN_IF_ERROR(media::CreateAllJobs(
      streams_for_jobs, packaging_params, internal->mpd_notifier.get(),
      internal->encryption_key_source.get(),
      internal->job_manager->sync_points(), &muxer_listener_factory,
      &muxer_factory, internal->job_manager.get()));

  internal_ = std::move(internal);
  return Status::OK;
}

Status Packager::Run() {
  if (!internal_)
    return Status(error::INVALID_ARGUMENT, "Not yet initialized.");

  RETURN_IF_ERROR(internal_->job_manager->RunJobs());

  if (internal_->hls_notifier) {
    if (!internal_->hls_notifier->Flush())
      return Status(error::INVALID_ARGUMENT, "Failed to flush Hls.");
  }
  if (internal_->mpd_notifier) {
    if (!internal_->mpd_notifier->Flush())
      return Status(error::INVALID_ARGUMENT, "Failed to flush Mpd.");
  }
  return Status::OK;
}

void Packager::Cancel() {
  if (!internal_) {
    LOG(INFO) << "Not yet initialized. Return directly.";
    return;
  }
  internal_->job_manager->CancelJobs();
}

std::string Packager::GetLibraryVersion() {
  return GetPackagerVersion();
}

std::string Packager::DefaultStreamLabelFunction(
    int max_sd_pixels,
    int max_hd_pixels,
    int max_uhd1_pixels,
    const EncryptionParams::EncryptedStreamAttributes& stream_attributes) {
  if (stream_attributes.stream_type ==
      EncryptionParams::EncryptedStreamAttributes::kAudio)
    return "AUDIO";
  if (stream_attributes.stream_type ==
      EncryptionParams::EncryptedStreamAttributes::kVideo) {
    const int pixels = stream_attributes.oneof.video.width *
                       stream_attributes.oneof.video.height;
    if (pixels <= max_sd_pixels)
      return "SD";
    if (pixels <= max_hd_pixels)
      return "HD";
    if (pixels <= max_uhd1_pixels)
      return "UHD1";
    return "UHD2";
  }
  return "";
}

}  // namespace shaka<|MERGE_RESOLUTION|>--- conflicted
+++ resolved
@@ -74,11 +74,8 @@
   data.dash_accessiblities = stream.dash_accessiblities;
   data.dash_roles = stream.dash_roles;
   data.dash_only = stream.dash_only;
-<<<<<<< HEAD
+  data.index = stream.index;
   data.dash_label = stream.dash_label;
-=======
-  data.index = stream.index;
->>>>>>> aad2a12a
   return data;
 };
 
