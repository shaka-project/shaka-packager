// This file defines the protocol between Muxer and classes for generating MPD
// files.

syntax = "proto2";

package shaka;

message Range {
  optional uint64 begin = 1;
  optional uint64 end = 2;
}

message MediaInfo {
  enum ContainerType {
    CONTAINER_UNKNOWN = 0;
    CONTAINER_MP4 = 1;
    CONTAINER_MPEG2_TS= 2;
    CONTAINER_WEBM = 3;
    CONTAINER_TEXT = 4;
    CONTAINER_PACKED_AUDIO = 5;
  }

  message VideoInfo {
    optional string codec = 1;

    // The width and height of the actual number of pixels. This will not be the
    // same as the visual width and height if the sample aspect ratio (sar)
    // is not 1:1.
    optional uint32 width = 2;
    optional uint32 height = 3;

    optional uint32 time_scale = 4;
    // Relative to |time_scale|. IOW |time_scale| / |frame_duration| is the
    // framerate.
    optional uint64 frame_duration = 5;
    optional bytes decoder_config = 6;

    // pixel_width:pixel_height is the the sample aspect ratio (sar) of the
    // video.
    // Note that (pixel_width * width):(pixel_height * height) is the picture
    // aspect ratio, or the @par attribute set on AdaptationSet element.
    optional uint32 pixel_width = 7;
    optional uint32 pixel_height = 8;

    // playback_rate: the playout capability (e.g., 4x, 8x, 16x fast foward) of
    // the trick play stream.
    optional uint32 playback_rate = 9;

    // Transfer characteristics. Useful to determine the VIDEO-RANGE for HLS,
    // i.e. whether it is SDR or HDR.
    optional uint32 transfer_characteristics = 10;
  }

  message AudioInfo {
    optional string codec = 1;
    optional uint32 sampling_frequency = 2;
    optional uint32 time_scale = 3;
    optional uint32 num_channels = 4;
    optional string language = 5;
    optional bytes decoder_config = 6;
    optional AudioCodecSpecificData codec_specific_data = 7;
  }

  message AudioCodecSpecificData {
    // EC3 Channel map bit fields, encoded based on ETSI TS 102 366 V1.3.1
    // Digital Audio Compression (AC-3, Enhanced AC-3) Standard E.1.3.1.8.
    // Or AC4 Channel mask bit fields, encoded based on ETSI TS 103 190-2
    // V1.2.1 Digital Audio Compression (AC-4) Standard; Part 2: Immersive and
    // personalized audio E.10.14.
    optional uint32 channel_mask = 1;

    // EC3 Channel configuration descriptor with MPEG scheme fields,
    // encoded based on ETSI TS 102 366 V1.4.1 Digital Audio Compression
    // (AC-3, Enhanced AC-3) Standard I.1.2.1.
    // Or AC4 Channel configuration descriptor with MPEG scheme fields,
    // encoded based on ETSI TS 103 190-2 V1.2.1 Digital Audio Compression
    // (AC-4) Standard; Part 2: Immersive and personalized audio G.3.2.
    optional uint32 channel_mpeg_value = 2;

    // Dolby Digital Plus JOC decoding complexity fields, ETSI TS 103 420 v1.2.1
    // Backwards-compatible object audio carriage using Enhanced AC-3 Standard
    // C.3.2.3.
    optional uint32 ec3_joc_complexity = 3;

    // AC4 Immersive stereo flag field, based on Dolby AC-4 in MPEG-DASH for
    // Online Delivery Specification 2.5.3.
    // https://developer.dolby.com/tools-media/online-delivery-kits/dolby-ac-4/
    optional bool ac4_ims_flag = 4;

    // AC4 Channel-based audio (CBI) flag field, encoded based on
    // ETSI TS 103 190-2 Digital Audio Compression (AC-4) Standard;
    // Part 2: Immersive and personalized audio 4.3.
    optional bool ac4_cbi_flag = 5;
  }

  message TextInfo {
    enum TextType {
      UNKNOWN = 0;
      CAPTION = 1;
      SUBTITLE = 2;
    }
    optional string codec = 1;
    optional string language = 2;
    optional TextType type = 3;
  }

  message ProtectedContent {
    message ContentProtectionEntry {
      // Human readable UUID of the DRM.
      optional string uuid = 1;
      // Human readable DRM name and version string.
      // e.g. "My Content Protection v1.0"
      optional string name_version = 2;
      // The raw 'pssh' box for the media.
      optional bytes pssh = 3;
    }

    // The default key ID for the encrypted media.
    optional bytes default_key_id = 1;
    repeated ContentProtectionEntry content_protection_entry = 2;
    // Specifies the protection scheme: 'cenc', 'cens', 'cbc1', 'cbcs'.
    // "cbca" is also valid which is a place holder for SAMPLE-AES encryption.
    optional string protection_scheme = 3 [default = 'cenc'];
    optional bool include_mspr_pro = 4 [default = true];
  }

  // TODO(rkuroiwa): Remove this. <ContentProtection> element that must be added
  // should be done by directly using the MpdBuilder interface.
  // Use this to specify ContentProtection elements that should be set in
  // the MPD, if ContentProtectionEntry is not sufficient.
  message ContentProtectionXml {
    message AttributeNameValuePair {
      optional string name = 1;
      optional string value = 2;
    }

    message Element {
      optional string name = 1;
      repeated AttributeNameValuePair attributes = 2;
      repeated Element subelements = 3;
    }

    // These two string fields are specified by the MPD spec. Just for
    // clarification, the string set in |value| is the rhs of 'value' field in
    // <ContentProtection>.
    optional string scheme_id_uri = 1;
    optional string value = 2;
    repeated AttributeNameValuePair attributes = 3;
    repeated Element subelements = 4;
  }

  optional uint32 bandwidth = 1;

  // Note that DASH IOP v3.0 explicitly mentions that a segment should only
  // have one {video, audio, text} track.
  optional VideoInfo video_info = 2;
  optional AudioInfo audio_info = 3;
  optional TextInfo text_info = 4;
  repeated ContentProtectionXml content_protections = 5;

  // This is set if the content is protected with a content protection,
  // i.e. encrypted.
  optional ProtectedContent protected_content = 15;

  // This is the reference time scale if there are multiple VideoInfo and/or
  // AudioInfo.
  optional uint32 reference_time_scale = 13;
  optional uint64 presentation_time_offset = 16;
  optional ContainerType container_type = 14 [default = CONTAINER_UNKNOWN];

  // VOD only.
  optional Range init_range = 6;
  optional Range index_range = 7;
  optional string media_file_name = 8;
  repeated Range subsegment_ranges = 23;
  // END VOD only.

  // VOD and static LIVE.
  optional float media_duration_seconds = 9;

  // LIVE only.
  optional string init_segment_name = 10;
  optional string segment_template = 11;
  // This value is the user input “segment duration”.
  // This value is not necessarily the same as the value passed to
  // MpdNotifier::NotifyNewSegment().
  optional float segment_duration_seconds = 12 [deprecated = true];
  // END LIVE only.

  // URL fields for the corresponding file_name fields above.
  // The file names are adjusted to be relative to DASH MPD or HLS media
  // playlist, or with base url prepended.
  optional string media_file_url = 17;
  optional string init_segment_url = 18;
  optional string segment_template_url = 19;

  // HLS only. Defines CHARACTERISTICS attribute of the stream.
  repeated string hls_characteristics = 20;

  // DASH only. Defines Accessibility elements of the stream. It should be in
  // the format: scheme_id_uri=value.
  repeated string dash_accessibilities = 21;
  // DASH only. Defines Role elements of the stream. The value can be a valid
  // Role value defined in "urn:mpeg:dash:role:2011" scheme or in the format:
  // scheme_id_uri=value (to be implemented).
  repeated string dash_roles = 22;

  // LOW LATENCY DASH only. Defines the availabilityTimeOffset in seconds.
<<<<<<< HEAD
  // TODO(Caitlin): improve description.
  // Equal to the segment time minus the chunk duration.
  optional float availability_time_offset = 24;
=======
  // Equal to the segment time minus the chunk duration.
  optional double availability_time_offset = 24;
>>>>>>> e1b0c7c4
  // LOW LATENCY DASH only. Defines the segment duration
  // with respect to the reference time scale.
  // Equal to the target segment duration times the reference time scale.
  optional uint64 segment_duration = 25;
}<|MERGE_RESOLUTION|>--- conflicted
+++ resolved
@@ -206,14 +206,8 @@
   repeated string dash_roles = 22;
 
   // LOW LATENCY DASH only. Defines the availabilityTimeOffset in seconds.
-<<<<<<< HEAD
-  // TODO(Caitlin): improve description.
-  // Equal to the segment time minus the chunk duration.
-  optional float availability_time_offset = 24;
-=======
   // Equal to the segment time minus the chunk duration.
   optional double availability_time_offset = 24;
->>>>>>> e1b0c7c4
   // LOW LATENCY DASH only. Defines the segment duration
   // with respect to the reference time scale.
   // Equal to the target segment duration times the reference time scale.
