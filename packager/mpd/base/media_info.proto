// This file defines the protocol between Muxer and classes for generating MPD
// files.

syntax = "proto2";

package shaka;

message Range {
  optional uint64 begin = 1;
  optional uint64 end = 2;
}

message MediaInfo {
  enum ContainerType {
    CONTAINER_UNKNOWN = 0;
    CONTAINER_MP4 = 1;
    CONTAINER_MPEG2_TS= 2;
    CONTAINER_WEBM = 3;
    CONTAINER_TEXT = 4;
    CONTAINER_PACKED_AUDIO = 5;
  }

  message VideoInfo {
    optional string codec = 1;

    // The width and height of the actual number of pixels. This will not be the
    // same as the visual width and height if the sample aspect ratio (sar)
    // is not 1:1.
    optional uint32 width = 2;
    optional uint32 height = 3;

    optional uint32 time_scale = 4;
    // Relative to |time_scale|. IOW |time_scale| / |frame_duration| is the
    // framerate.
    optional uint64 frame_duration = 5;
    optional bytes decoder_config = 6;

    // pixel_width:pixel_height is the the sample aspect ratio (sar) of the
    // video.
    // Note that (pixel_width * width):(pixel_height * height) is the picture
    // aspect ratio, or the @par attribute set on AdaptationSet element.
    optional uint32 pixel_width = 7;
    optional uint32 pixel_height = 8;

    // playback_rate: the playout capability (e.g., 4x, 8x, 16x fast foward) of
    // the trick play stream.
    optional uint32 playback_rate = 9;

    // Transfer characteristics. Useful to determine the VIDEO-RANGE for HLS,
    // i.e. whether it is SDR or HDR.
    optional uint32 transfer_characteristics = 10;
  }

  message AudioInfo {
    optional string codec = 1;
    optional uint32 sampling_frequency = 2;
    optional uint32 time_scale = 3;
    optional uint32 num_channels = 4;
    optional string language = 5;
    optional bytes decoder_config = 6;
    optional AudioCodecSpecificData codec_specific_data = 7;
  }

  message AudioCodecSpecificData {
    // EC3 Channel map bit fields, encoded based on ETSI TS 102 366 V1.3.1
    // Digital Audio Compression (AC-3, Enhanced AC-3) Standard E.1.3.1.8.
    optional uint32 ec3_channel_map = 1;

<<<<<<< HEAD
    // AC4 Channel mask bit fields, encoded based on ETSI TS 103 190-2 V1.2.1
    // Digital Audio Compression (AC-4) Standard; Part 2: Immersive and
    // personalized audio E.10.14.
    optional uint32 ac4_channel_mask = 2;

    // AC4 Channel configuration descriptor with MPEG scheme fields,
    // encoded based on ETSI TS 103 190-2 V1.2.1 Digital Audio Compression
    // (AC-4) Standard; Part 2: Immersive and personalized audio G.3.2.
    optional uint32 ac4_channel_mpeg_value = 3;

    // AC4 Immersive stereo flag field, based on Dolby AC-4 in MPEG-DASH for
    // Online Delivery Specification 2.5.3.
    // https://developer.dolby.com/tools-media/online-delivery-kits/dolby-ac-4/
    optional bool ac4_ims_flag = 4;

    // AC4 Channel-based audio (CBI) flag field, encoded based on
    // ETSI TS 103 190-2 Digital Audio Compression (AC-4) Standard;
    // Part 2: Immersive and personalized audio 4.3.
    optional bool ac4_cbi_flag = 5;
=======
    // EC3 Channel configuration descriptor with MPEG scheme fields,
    // encoded based on ETSI TS 102 366 V1.4.1 Digital Audio Compression
    // (AC-3, Enhanced AC-3) Standard I.1.2.1.
    optional uint32 ec3_channel_mpeg_value = 2;

    // Dolby Digital Plus JOC decoding complexity fields, ETSI TS 103 420 v1.2.1
    // Backwards-compatible object audio carriage using Enhanced AC-3 Standard
    // C.3.2.3.
    optional uint32 ec3_joc_complexity = 3;
>>>>>>> 8913dbda
  }

  message TextInfo {
    enum TextType {
      UNKNOWN = 0;
      CAPTION = 1;
      SUBTITLE = 2;
    }
    optional string codec = 1;
    optional string language = 2;
    optional TextType type = 3;
  }

  message ProtectedContent {
    message ContentProtectionEntry {
      // Human readable UUID of the DRM.
      optional string uuid = 1;
      // Human readable DRM name and version string.
      // e.g. "My Content Protection v1.0"
      optional string name_version = 2;
      // The raw 'pssh' box for the media.
      optional bytes pssh = 3;
    }

    // The default key ID for the encrypted media.
    optional bytes default_key_id = 1;
    repeated ContentProtectionEntry content_protection_entry = 2;
    // Specifies the protection scheme: 'cenc', 'cens', 'cbc1', 'cbcs'.
    // "cbca" is also valid which is a place holder for SAMPLE-AES encryption.
    optional string protection_scheme = 3 [default = 'cenc'];
    optional bool include_mspr_pro = 4 [default = true];
  }

  // TODO(rkuroiwa): Remove this. <ContentProtection> element that must be added
  // should be done by directly using the MpdBuilder interface.
  // Use this to specify ContentProtection elements that should be set in
  // the MPD, if ContentProtectionEntry is not sufficient.
  message ContentProtectionXml {
    message AttributeNameValuePair {
      optional string name = 1;
      optional string value = 2;
    }

    message Element {
      optional string name = 1;
      repeated AttributeNameValuePair attributes = 2;
      repeated Element subelements = 3;
    }

    // These two string fields are specified by the MPD spec. Just for
    // clarification, the string set in |value| is the rhs of 'value' field in
    // <ContentProtection>.
    optional string scheme_id_uri = 1;
    optional string value = 2;
    repeated AttributeNameValuePair attributes = 3;
    repeated Element subelements = 4;
  }

  optional uint32 bandwidth = 1;

  // Note that DASH IOP v3.0 explicitly mentions that a segment should only
  // have one {video, audio, text} track.
  optional VideoInfo video_info = 2;
  optional AudioInfo audio_info = 3;
  optional TextInfo text_info = 4;
  repeated ContentProtectionXml content_protections = 5;

  // This is set if the content is protected with a content protection,
  // i.e. encrypted.
  optional ProtectedContent protected_content = 15;

  // This is the reference time scale if there are multiple VideoInfo and/or
  // AudioInfo.
  optional uint32 reference_time_scale = 13;
  optional uint64 presentation_time_offset = 16;
  optional ContainerType container_type = 14 [default = CONTAINER_UNKNOWN];

  // VOD only.
  optional Range init_range = 6;
  optional Range index_range = 7;
  optional string media_file_name = 8;
  // END VOD only.

  // VOD and static LIVE.
  optional float media_duration_seconds = 9;

  // LIVE only.
  optional string init_segment_name = 10;
  optional string segment_template = 11;
  // This value is the user input “segment duration”.
  // This value is not necessarily the same as the value passed to
  // MpdNotifier::NotifyNewSegment().
  optional float segment_duration_seconds = 12 [deprecated = true];
  // END LIVE only.

  // URL fields for the corresponding file_name fields above.
  // The file names are adjusted to be relative to DASH MPD or HLS media
  // playlist, or with base url prepended.
  optional string media_file_url = 17;
  optional string init_segment_url = 18;
  optional string segment_template_url = 19;

  // HLS only. Defines CHARACTERISTICS attribute of the stream.
  repeated string hls_characteristics = 20;

  // DASH only. Defines Accessibility elements of the stream. It should be in
  // the format: scheme_id_uri=value.
  repeated string dash_accessibilities = 21;
  // DASH only. Defines Role elements of the stream. The value can be a valid
  // Role value defined in "urn:mpeg:dash:role:2011" scheme or in the format:
  // scheme_id_uri=value (to be implemented).
  repeated string dash_roles = 22;
}<|MERGE_RESOLUTION|>--- conflicted
+++ resolved
@@ -66,27 +66,6 @@
     // Digital Audio Compression (AC-3, Enhanced AC-3) Standard E.1.3.1.8.
     optional uint32 ec3_channel_map = 1;
 
-<<<<<<< HEAD
-    // AC4 Channel mask bit fields, encoded based on ETSI TS 103 190-2 V1.2.1
-    // Digital Audio Compression (AC-4) Standard; Part 2: Immersive and
-    // personalized audio E.10.14.
-    optional uint32 ac4_channel_mask = 2;
-
-    // AC4 Channel configuration descriptor with MPEG scheme fields,
-    // encoded based on ETSI TS 103 190-2 V1.2.1 Digital Audio Compression
-    // (AC-4) Standard; Part 2: Immersive and personalized audio G.3.2.
-    optional uint32 ac4_channel_mpeg_value = 3;
-
-    // AC4 Immersive stereo flag field, based on Dolby AC-4 in MPEG-DASH for
-    // Online Delivery Specification 2.5.3.
-    // https://developer.dolby.com/tools-media/online-delivery-kits/dolby-ac-4/
-    optional bool ac4_ims_flag = 4;
-
-    // AC4 Channel-based audio (CBI) flag field, encoded based on
-    // ETSI TS 103 190-2 Digital Audio Compression (AC-4) Standard;
-    // Part 2: Immersive and personalized audio 4.3.
-    optional bool ac4_cbi_flag = 5;
-=======
     // EC3 Channel configuration descriptor with MPEG scheme fields,
     // encoded based on ETSI TS 102 366 V1.4.1 Digital Audio Compression
     // (AC-3, Enhanced AC-3) Standard I.1.2.1.
@@ -96,7 +75,26 @@
     // Backwards-compatible object audio carriage using Enhanced AC-3 Standard
     // C.3.2.3.
     optional uint32 ec3_joc_complexity = 3;
->>>>>>> 8913dbda
+
+    // AC4 Channel mask bit fields, encoded based on ETSI TS 103 190-2 V1.2.1
+    // Digital Audio Compression (AC-4) Standard; Part 2: Immersive and
+    // personalized audio E.10.14.
+    optional uint32 ac4_channel_mask = 4;
+
+    // AC4 Channel configuration descriptor with MPEG scheme fields,
+    // encoded based on ETSI TS 103 190-2 V1.2.1 Digital Audio Compression
+    // (AC-4) Standard; Part 2: Immersive and personalized audio G.3.2.
+    optional uint32 ac4_channel_mpeg_value = 5;
+
+    // AC4 Immersive stereo flag field, based on Dolby AC-4 in MPEG-DASH for
+    // Online Delivery Specification 2.5.3.
+    // https://developer.dolby.com/tools-media/online-delivery-kits/dolby-ac-4/
+    optional bool ac4_ims_flag = 6;
+
+    // AC4 Channel-based audio (CBI) flag field, encoded based on
+    // ETSI TS 103 190-2 Digital Audio Compression (AC-4) Standard;
+    // Part 2: Immersive and personalized audio 4.3.
+    optional bool ac4_cbi_flag = 7;
   }
 
   message TextInfo {
