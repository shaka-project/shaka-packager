// This file defines the protocol between Muxer and classes for generating MPD
// files.

syntax = "proto2";

package shaka;

message Range {
  optional uint64 begin = 1;
  optional uint64 end = 2;
}

message MediaInfo {
  enum ContainerType {
    CONTAINER_UNKNOWN = 0;
    CONTAINER_MP4 = 1;
    CONTAINER_MPEG2_TS= 2;
    CONTAINER_WEBM = 3;
    CONTAINER_TEXT = 4;
    CONTAINER_PACKED_AUDIO = 5;
  }

  message VideoInfo {
    optional string codec = 1;

    // The width and height of the actual number of pixels. This will not be the
    // same as the visual width and height if the sample aspect ratio (sar)
    // is not 1:1.
    optional uint32 width = 2;
    optional uint32 height = 3;

    optional uint32 time_scale = 4;
    // Relative to |time_scale|. IOW |time_scale| / |frame_duration| is the
    // framerate.
    optional uint64 frame_duration = 5;
    optional bytes decoder_config = 6;

    // pixel_width:pixel_height is the the sample aspect ratio (sar) of the
    // video.
    // Note that (pixel_width * width):(pixel_height * height) is the picture
    // aspect ratio, or the @par attribute set on AdaptationSet element.
    optional uint32 pixel_width = 7;
    optional uint32 pixel_height = 8;

    // playback_rate: the playout capability (e.g., 4x, 8x, 16x fast foward) of
    // the trick play stream.
    optional uint32 playback_rate = 9;

    // Transfer characteristics. Useful to determine the VIDEO-RANGE for HLS,
    // i.e. whether it is SDR or HDR.
    optional uint32 transfer_characteristics = 10;
  }

  message AudioInfo {
    optional string codec = 1;
    optional uint32 sampling_frequency = 2;
    optional uint32 time_scale = 3;
    optional uint32 num_channels = 4;
    optional string language = 5;
    optional bytes decoder_config = 6;
    optional AudioCodecSpecificData codec_specific_data = 7;
  }

  message AudioCodecSpecificData {
    // EC3 Channel map bit fields, encoded based on ETSI TS 102 366 V1.3.1
    // Digital Audio Compression (AC-3, Enhanced AC-3) Standard E.1.3.1.8.
    // Or AC4 Channel mask bit fields, encoded based on ETSI TS 103 190-2
    // V1.2.1 Digital Audio Compression (AC-4) Standard; Part 2: Immersive and
    // personalized audio E.10.14.
    optional uint32 channel_mask = 1;

    // EC3 Channel configuration descriptor with MPEG scheme fields,
    // encoded based on ETSI TS 102 366 V1.4.1 Digital Audio Compression
    // (AC-3, Enhanced AC-3) Standard I.1.2.1.
    // Or AC4 Channel configuration descriptor with MPEG scheme fields,
    // encoded based on ETSI TS 103 190-2 V1.2.1 Digital Audio Compression
    // (AC-4) Standard; Part 2: Immersive and personalized audio G.3.2.
    optional uint32 channel_mpeg_value = 2;

    // Dolby Digital Plus JOC decoding complexity fields, ETSI TS 103 420 v1.2.1
    // Backwards-compatible object audio carriage using Enhanced AC-3 Standard
    // C.3.2.3.
    optional uint32 ec3_joc_complexity = 3;

    // AC4 Immersive stereo flag field, based on Dolby AC-4 in MPEG-DASH for
    // Online Delivery Specification 2.5.3.
    // https://developer.dolby.com/tools-media/online-delivery-kits/dolby-ac-4/
    optional bool ac4_ims_flag = 4;

    // AC4 Channel-based audio (CBI) flag field, encoded based on
    // ETSI TS 103 190-2 Digital Audio Compression (AC-4) Standard;
    // Part 2: Immersive and personalized audio 4.3.
    optional bool ac4_cbi_flag = 5;
  }

  message TextInfo {
    enum TextType {
      UNKNOWN = 0;
      CAPTION = 1;
      SUBTITLE = 2;
    }
    optional string codec = 1;
    optional string language = 2;
    optional TextType type = 3;
  }

  message ProtectedContent {
    message ContentProtectionEntry {
      // Human readable UUID of the DRM.
      optional string uuid = 1;
      // Human readable DRM name and version string.
      // e.g. "My Content Protection v1.0"
      optional string name_version = 2;
      // The raw 'pssh' box for the media.
      optional bytes pssh = 3;
    }

    // The default key ID for the encrypted media.
    optional bytes default_key_id = 1;
    repeated ContentProtectionEntry content_protection_entry = 2;
    // Specifies the protection scheme: 'cenc', 'cens', 'cbc1', 'cbcs'.
    // "cbca" is also valid which is a place holder for SAMPLE-AES encryption.
    optional string protection_scheme = 3 [default = 'cenc'];
    optional bool include_mspr_pro = 4 [default = true];
  }

  // TODO(rkuroiwa): Remove this. <ContentProtection> element that must be added
  // should be done by directly using the MpdBuilder interface.
  // Use this to specify ContentProtection elements that should be set in
  // the MPD, if ContentProtectionEntry is not sufficient.
  message ContentProtectionXml {
    message AttributeNameValuePair {
      optional string name = 1;
      optional string value = 2;
    }

    message Element {
      optional string name = 1;
      repeated AttributeNameValuePair attributes = 2;
      repeated Element subelements = 3;
    }

    // These two string fields are specified by the MPD spec. Just for
    // clarification, the string set in |value| is the rhs of 'value' field in
    // <ContentProtection>.
    optional string scheme_id_uri = 1;
    optional string value = 2;
    repeated AttributeNameValuePair attributes = 3;
    repeated Element subelements = 4;
  }

  optional uint32 bandwidth = 1;

  // Note that DASH IOP v3.0 explicitly mentions that a segment should only
  // have one {video, audio, text} track.
  optional VideoInfo video_info = 2;
  optional AudioInfo audio_info = 3;
  optional TextInfo text_info = 4;
  repeated ContentProtectionXml content_protections = 5;

  // This is set if the content is protected with a content protection,
  // i.e. encrypted.
  optional ProtectedContent protected_content = 15;

  // This is the reference time scale if there are multiple VideoInfo and/or
  // AudioInfo.
  optional uint32 reference_time_scale = 13;
  optional uint64 presentation_time_offset = 16;
  optional ContainerType container_type = 14 [default = CONTAINER_UNKNOWN];

  // VOD only.
  optional Range init_range = 6;
  optional Range index_range = 7;
  optional string media_file_name = 8;
  repeated Range subsegment_ranges = 23;
  // END VOD only.

  // VOD and static LIVE.
  optional float media_duration_seconds = 9;

  // LIVE only.
  optional string init_segment_name = 10;
  optional string segment_template = 11;
  // This value is the user input “segment duration”.
  // This value is not necessarily the same as the value passed to
  // MpdNotifier::NotifyNewSegment().
  optional float segment_duration_seconds = 12 [deprecated = true];
  // END LIVE only.

  // URL fields for the corresponding file_name fields above.
  // The file names are adjusted to be relative to DASH MPD or HLS media
  // playlist, or with base url prepended.
  optional string media_file_url = 17;
  optional string init_segment_url = 18;
  optional string segment_template_url = 19;

  // HLS only. Defines CHARACTERISTICS attribute of the stream.
  repeated string hls_characteristics = 20;

  // DASH only. Defines Accessibility elements of the stream. It should be in
  // the format: scheme_id_uri=value.
  repeated string dash_accessibilities = 21;
  // DASH only. Defines Role elements of the stream. The value can be a valid
  // Role value defined in "urn:mpeg:dash:role:2011" scheme or in the format:
  // scheme_id_uri=value (to be implemented).
  repeated string dash_roles = 22;

  // LOW LATENCY DASH only. Defines the availabilityTimeOffset in seconds.
  // Equal to the segment time minus the chunk duration.
  optional double availability_time_offset = 24;
  // LOW LATENCY DASH only. Defines the segment duration
  // with respect to the reference time scale.
  // Equal to the target segment duration times the reference time scale.
  optional uint64 segment_duration = 25;

<<<<<<< HEAD
  // DASH only. Label element.
  optional string dash_label = 26;
=======
  // stream index for consistent ordering of streams
  optional uint32 index = 28;
>>>>>>> aad2a12a
}<|MERGE_RESOLUTION|>--- conflicted
+++ resolved
@@ -213,11 +213,9 @@
   // Equal to the target segment duration times the reference time scale.
   optional uint64 segment_duration = 25;
 
-<<<<<<< HEAD
-  // DASH only. Label element.
-  optional string dash_label = 26;
-=======
   // stream index for consistent ordering of streams
   optional uint32 index = 28;
->>>>>>> aad2a12a
+
+  // DASH only. Label element.
+  optional string dash_label = 29;
 }