// Copyright 2017 Google Inc. All rights reserved.
//
// Use of this source code is governed by a BSD-style
// license that can be found in the LICENSE file or at
// https://developers.google.com/open-source/licenses/bsd

#include "packager/mpd/base/period.h"

#include "packager/base/stl_util.h"
#include "packager/mpd/base/adaptation_set.h"
#include "packager/mpd/base/mpd_options.h"
#include "packager/mpd/base/mpd_utils.h"
#include "packager/mpd/base/xml/xml_node.h"

namespace shaka {
namespace {

// The easiest way to check whether two protobufs are equal, is to compare the
// serialized version.
bool ProtectedContentEq(
    const MediaInfo::ProtectedContent& content_protection1,
    const MediaInfo::ProtectedContent& content_protection2) {
  return content_protection1.SerializeAsString() ==
         content_protection2.SerializeAsString();
}

std::set<std::string> GetUUIDs(
    const MediaInfo::ProtectedContent& protected_content) {
  std::set<std::string> uuids;
  for (const auto& entry : protected_content.content_protection_entry())
    uuids.insert(entry.uuid());
  return uuids;
}

const std::string& GetDefaultAudioLanguage(const MpdOptions& mpd_options) {
  return mpd_options.mpd_params.default_language;
}

const std::string& GetDefaultTextLanguage(const MpdOptions& mpd_options) {
  return mpd_options.mpd_params.default_text_language.empty()
             ? mpd_options.mpd_params.default_language
             : mpd_options.mpd_params.default_text_language;
}

AdaptationSet::Role RoleFromString(const std::string& role_str) {
  if (role_str == "caption")
    return AdaptationSet::Role::kRoleCaption;
  if (role_str == "subtitle")
    return AdaptationSet::Role::kRoleSubtitle;
  if (role_str == "main")
    return AdaptationSet::Role::kRoleMain;
  if (role_str == "alternate")
    return AdaptationSet::Role::kRoleAlternate;
  if (role_str == "supplementary")
    return AdaptationSet::Role::kRoleSupplementary;
  if (role_str == "commentary")
    return AdaptationSet::Role::kRoleCommentary;
  if (role_str == "dub")
    return AdaptationSet::Role::kRoleDub;
  return AdaptationSet::Role::kRoleUnknown;
}

}  // namespace

Period::Period(uint32_t period_id,
               double start_time_in_seconds,
               const MpdOptions& mpd_options,
               uint32_t* representation_counter)
    : id_(period_id),
      start_time_in_seconds_(start_time_in_seconds),
      mpd_options_(mpd_options),
      representation_counter_(representation_counter) {}

AdaptationSet* Period::GetOrCreateAdaptationSet(
    const MediaInfo& media_info,
    bool content_protection_in_adaptation_set) {
  // Set duration if it is not set. It may be updated later from duration
  // calculated from segments.
  if (duration_seconds_ == 0)
    duration_seconds_ = media_info.media_duration_seconds();

  const std::string key = GetAdaptationSetKey(
      media_info, mpd_options_.mpd_params.allow_codec_switching);

  std::list<AdaptationSet*>& adaptation_sets = adaptation_set_list_map_[key];

  for (AdaptationSet* adaptation_set : adaptation_sets) {
    if (protected_adaptation_set_map_.Match(
            *adaptation_set, media_info, content_protection_in_adaptation_set))
      return adaptation_set;
  }

  // None of the adaptation sets match with the new content protection.
  // Need a new one.
  const std::string language = GetLanguage(media_info);
  std::unique_ptr<AdaptationSet> new_adaptation_set =
      NewAdaptationSet(language, mpd_options_, representation_counter_);
  if (!SetNewAdaptationSetAttributes(language, media_info, adaptation_sets,
                                     content_protection_in_adaptation_set,
                                     new_adaptation_set.get())) {
    return nullptr;
  }

  if (content_protection_in_adaptation_set &&
      media_info.has_protected_content()) {
    protected_adaptation_set_map_.Register(*new_adaptation_set, media_info);
    AddContentProtectionElements(media_info, new_adaptation_set.get());
  }
  for (AdaptationSet* adaptation_set : adaptation_sets) {
    if (protected_adaptation_set_map_.Switchable(*adaptation_set,
                                                 *new_adaptation_set)) {
      adaptation_set->AddAdaptationSetSwitching(new_adaptation_set.get());
      new_adaptation_set->AddAdaptationSetSwitching(adaptation_set);
    }
  }

  AdaptationSet* adaptation_set_ptr = new_adaptation_set.get();
  adaptation_sets.push_back(adaptation_set_ptr);
  adaptation_sets_.emplace_back(std::move(new_adaptation_set));
  return adaptation_set_ptr;
}

base::Optional<xml::XmlNode> Period::GetXml(bool output_period_duration) {
  adaptation_sets_.sort(
      [](const std::unique_ptr<AdaptationSet>& adaptation_set_a,
         const std::unique_ptr<AdaptationSet>& adaptation_set_b) {
        if (!adaptation_set_a->has_id())
          return false;
        if (!adaptation_set_b->has_id())
          return true;
        return adaptation_set_a->id() < adaptation_set_b->id();
      });

  xml::XmlNode period("Period");

  // Required for 'dynamic' MPDs.
  if (!period.SetId(id_))
    return base::nullopt;

  // Required for LL-DASH MPDs.
<<<<<<< HEAD
  if (mpd_options_.mpd_params.is_low_latency_dash) {
    // Create ServiceDescription element. 
    xml::XmlNode service_description_node("ServiceDescription");
    if (!service_description_node.SetIntegerAttribute("id", id_))
      return base::nullopt;
    
    // Insert Latency into ServiceDescription element. 
    xml::XmlNode latency_node("Latency");
    uint64_t target_latency_ms = mpd_options_.mpd_params.target_latency_seconds * 1000;
=======
  if (mpd_options_.mpd_params.low_latency_dash_mode) {
    // Create ServiceDescription element.
    xml::XmlNode service_description_node("ServiceDescription");
    if (!service_description_node.SetIntegerAttribute("id", id_))
      return base::nullopt;

    // Insert Latency into ServiceDescription element.
    xml::XmlNode latency_node("Latency");
    uint64_t target_latency_ms =
        mpd_options_.mpd_params.target_latency_seconds * 1000;
>>>>>>> e1b0c7c4
    if (!latency_node.SetIntegerAttribute("target", target_latency_ms))
      return base::nullopt;
    if (!service_description_node.AddChild(std::move(latency_node)))
      return base::nullopt;
<<<<<<< HEAD
    
    // Insert ServiceDescription into Period element. 
=======

    // Insert ServiceDescription into Period element.
>>>>>>> e1b0c7c4
    if (!period.AddChild(std::move(service_description_node)))
      return base::nullopt;
  }

  // Iterate thru AdaptationSets and add them to one big Period element.
  for (const auto& adaptation_set : adaptation_sets_) {
    auto child = adaptation_set->GetXml();
    if (!child || !period.AddChild(std::move(*child)))
      return base::nullopt;
  }

  if (output_period_duration) {
    if (!period.SetStringAttribute("duration",
                                   SecondsToXmlDuration(duration_seconds_))) {
      return base::nullopt;
    }
  } else if (mpd_options_.mpd_type == MpdType::kDynamic) {
    if (!period.SetStringAttribute(
            "start", SecondsToXmlDuration(start_time_in_seconds_))) {
      return base::nullopt;
    }
  }
  return period;
}

const std::list<AdaptationSet*> Period::GetAdaptationSets() const {
  std::list<AdaptationSet*> adaptation_sets;
  for (const auto& adaptation_set : adaptation_sets_) {
    adaptation_sets.push_back(adaptation_set.get());
  }
  return adaptation_sets;
}

std::unique_ptr<AdaptationSet> Period::NewAdaptationSet(
    const std::string& language,
    const MpdOptions& options,
    uint32_t* representation_counter) {
  return std::unique_ptr<AdaptationSet>(
      new AdaptationSet(language, options, representation_counter));
}

bool Period::SetNewAdaptationSetAttributes(
    const std::string& language,
    const MediaInfo& media_info,
    const std::list<AdaptationSet*>& adaptation_sets,
    bool content_protection_in_adaptation_set,
    AdaptationSet* new_adaptation_set) {
  if (!media_info.dash_roles().empty()) {
    for (const std::string& role_str : media_info.dash_roles()) {
      AdaptationSet::Role role = RoleFromString(role_str);
      if (role == AdaptationSet::kRoleUnknown) {
        LOG(ERROR) << "Unrecognized role '" << role_str << "'.";
        return false;
      }
      new_adaptation_set->AddRole(role);
    }
  } else if (!language.empty()) {
    const bool is_main_role =
        language == (media_info.has_audio_info()
                         ? GetDefaultAudioLanguage(mpd_options_)
                         : GetDefaultTextLanguage(mpd_options_));
    if (is_main_role)
      new_adaptation_set->AddRole(AdaptationSet::kRoleMain);
  }
  for (const std::string& accessibility : media_info.dash_accessibilities()) {
    size_t pos = accessibility.find('=');
    if (pos == std::string::npos) {
      LOG(ERROR)
          << "Accessibility should be in scheme=value format, but seeing "
          << accessibility;
      return false;
    }
    new_adaptation_set->AddAccessibility(accessibility.substr(0, pos),
                                         accessibility.substr(pos + 1));
  }

  new_adaptation_set->set_codec(GetBaseCodec(media_info));

  if (media_info.has_video_info()) {
    // Because 'language' is ignored for videos, |adaptation_sets| must have
    // all the video AdaptationSets.
    if (adaptation_sets.size() > 1) {
      new_adaptation_set->AddRole(AdaptationSet::kRoleMain);
    } else if (adaptation_sets.size() == 1) {
      (*adaptation_sets.begin())->AddRole(AdaptationSet::kRoleMain);
      new_adaptation_set->AddRole(AdaptationSet::kRoleMain);
    }

    if (media_info.video_info().has_playback_rate()) {
      std::string trick_play_reference_adaptation_set_key;
      AdaptationSet* trick_play_reference_adaptation_set =
          FindMatchingAdaptationSetForTrickPlay(
              media_info, content_protection_in_adaptation_set,
              &trick_play_reference_adaptation_set_key);
      if (trick_play_reference_adaptation_set) {
        new_adaptation_set->AddTrickPlayReference(
            trick_play_reference_adaptation_set);
      } else {
        trickplay_cache_[trick_play_reference_adaptation_set_key].push_back(
            new_adaptation_set);
      }
    } else {
      std::string trick_play_adaptation_set_key;
      AdaptationSet* trickplay_adaptation_set =
          FindMatchingAdaptationSetForTrickPlay(
              media_info, content_protection_in_adaptation_set,
              &trick_play_adaptation_set_key);
      if (trickplay_adaptation_set) {
        trickplay_adaptation_set->AddTrickPlayReference(new_adaptation_set);
        trickplay_cache_.erase(trick_play_adaptation_set_key);
      }
    }

  } else if (media_info.has_text_info()) {
    // IOP requires all AdaptationSets to have (sub)segmentAlignment set to
    // true, so carelessly set it to true.
    // In practice it doesn't really make sense to adapt between text tracks.
    new_adaptation_set->ForceSetSegmentAlignment(true);
  }
  return true;
}

AdaptationSet* Period::FindMatchingAdaptationSetForTrickPlay(
    const MediaInfo& media_info,
    bool content_protection_in_adaptation_set,
    std::string* adaptation_set_key) {
  std::list<AdaptationSet*>* adaptation_sets = nullptr;
  const bool is_trickplay_adaptation_set =
      media_info.video_info().has_playback_rate();
  if (is_trickplay_adaptation_set) {
    *adaptation_set_key = GetAdaptationSetKeyForTrickPlay(media_info);
    if (adaptation_set_list_map_.find(*adaptation_set_key) ==
        adaptation_set_list_map_.end())
      return nullptr;
    adaptation_sets = &adaptation_set_list_map_[*adaptation_set_key];
  } else {
    *adaptation_set_key = GetAdaptationSetKey(
        media_info, mpd_options_.mpd_params.allow_codec_switching);
    if (trickplay_cache_.find(*adaptation_set_key) == trickplay_cache_.end())
      return nullptr;
    adaptation_sets = &trickplay_cache_[*adaptation_set_key];
  }
  for (AdaptationSet* adaptation_set : *adaptation_sets) {
    if (protected_adaptation_set_map_.Match(
            *adaptation_set, media_info,
            content_protection_in_adaptation_set)) {
      return adaptation_set;
    }
  }

  return nullptr;
}

std::string Period::GetAdaptationSetKeyForTrickPlay(
    const MediaInfo& media_info) {
  MediaInfo media_info_no_trickplay = media_info;
  media_info_no_trickplay.mutable_video_info()->clear_playback_rate();
  return GetAdaptationSetKey(media_info_no_trickplay,
                             mpd_options_.mpd_params.allow_codec_switching);
}

void Period::ProtectedAdaptationSetMap::Register(
    const AdaptationSet& adaptation_set,
    const MediaInfo& media_info) {
  DCHECK(!ContainsKey(protected_content_map_, &adaptation_set));
  protected_content_map_[&adaptation_set] = media_info.protected_content();
}

bool Period::ProtectedAdaptationSetMap::Match(
    const AdaptationSet& adaptation_set,
    const MediaInfo& media_info,
    bool content_protection_in_adaptation_set) {
  if (adaptation_set.codec() != GetBaseCodec(media_info))
    return false;

  if (!content_protection_in_adaptation_set)
    return true;

  const auto protected_content_it =
      protected_content_map_.find(&adaptation_set);
  // If the AdaptationSet ID is not registered in the map, then it is clear
  // content.
  if (protected_content_it == protected_content_map_.end())
    return !media_info.has_protected_content();
  if (!media_info.has_protected_content())
    return false;

  return ProtectedContentEq(protected_content_it->second,
                            media_info.protected_content());
}

bool Period::ProtectedAdaptationSetMap::Switchable(
    const AdaptationSet& adaptation_set_a,
    const AdaptationSet& adaptation_set_b) {
  const auto protected_content_it_a =
      protected_content_map_.find(&adaptation_set_a);
  const auto protected_content_it_b =
      protected_content_map_.find(&adaptation_set_b);

  if (protected_content_it_a == protected_content_map_.end())
    return protected_content_it_b == protected_content_map_.end();
  if (protected_content_it_b == protected_content_map_.end())
    return false;
  // Get all the UUIDs of the AdaptationSet. If another AdaptationSet has the
  // same UUIDs then those are switchable.
  return GetUUIDs(protected_content_it_a->second) ==
         GetUUIDs(protected_content_it_b->second);
}

Period::~Period() {
  if (!trickplay_cache_.empty()) {
    LOG(WARNING) << "Trickplay adaptation set did not get a valid adaptation "
                    "set match. Please check the command line options.";
  }
}

}  // namespace shaka<|MERGE_RESOLUTION|>--- conflicted
+++ resolved
@@ -138,17 +138,6 @@
     return base::nullopt;
 
   // Required for LL-DASH MPDs.
-<<<<<<< HEAD
-  if (mpd_options_.mpd_params.is_low_latency_dash) {
-    // Create ServiceDescription element. 
-    xml::XmlNode service_description_node("ServiceDescription");
-    if (!service_description_node.SetIntegerAttribute("id", id_))
-      return base::nullopt;
-    
-    // Insert Latency into ServiceDescription element. 
-    xml::XmlNode latency_node("Latency");
-    uint64_t target_latency_ms = mpd_options_.mpd_params.target_latency_seconds * 1000;
-=======
   if (mpd_options_.mpd_params.low_latency_dash_mode) {
     // Create ServiceDescription element.
     xml::XmlNode service_description_node("ServiceDescription");
@@ -159,18 +148,12 @@
     xml::XmlNode latency_node("Latency");
     uint64_t target_latency_ms =
         mpd_options_.mpd_params.target_latency_seconds * 1000;
->>>>>>> e1b0c7c4
     if (!latency_node.SetIntegerAttribute("target", target_latency_ms))
       return base::nullopt;
     if (!service_description_node.AddChild(std::move(latency_node)))
       return base::nullopt;
-<<<<<<< HEAD
-    
-    // Insert ServiceDescription into Period element. 
-=======
 
     // Insert ServiceDescription into Period element.
->>>>>>> e1b0c7c4
     if (!period.AddChild(std::move(service_description_node)))
       return base::nullopt;
   }
