// Copyright 2017 Google Inc. All rights reserved.
//
// Use of this source code is governed by a BSD-style
// license that can be found in the LICENSE file or at
// https://developers.google.com/open-source/licenses/bsd

#include "packager/mpd/base/period.h"

#include "packager/base/stl_util.h"
#include "packager/mpd/base/adaptation_set.h"
#include "packager/mpd/base/mpd_options.h"
#include "packager/mpd/base/mpd_utils.h"
#include "packager/mpd/base/xml/xml_node.h"

namespace shaka {
namespace {

// The easiest way to check whether two protobufs are equal, is to compare the
// serialized version.
bool ProtectedContentEq(
    const MediaInfo::ProtectedContent& content_protection1,
    const MediaInfo::ProtectedContent& content_protection2) {
  return content_protection1.SerializeAsString() ==
         content_protection2.SerializeAsString();
}

std::set<std::string> GetUUIDs(
    const MediaInfo::ProtectedContent& protected_content) {
  std::set<std::string> uuids;
  for (const auto& entry : protected_content.content_protection_entry())
    uuids.insert(entry.uuid());
  return uuids;
}

const std::string& GetDefaultAudioLanguage(const MpdOptions& mpd_options) {
  return mpd_options.mpd_params.default_language;
}

const std::string& GetDefaultTextLanguage(const MpdOptions& mpd_options) {
  return mpd_options.mpd_params.default_text_language.empty()
             ? mpd_options.mpd_params.default_language
             : mpd_options.mpd_params.default_text_language;
}

AdaptationSet::Role RoleFromString(const std::string& role_str) {
  if (role_str == "caption")
    return AdaptationSet::Role::kRoleCaption;
  if (role_str == "subtitle")
    return AdaptationSet::Role::kRoleSubtitle;
  if (role_str == "main")
    return AdaptationSet::Role::kRoleMain;
  if (role_str == "alternate")
    return AdaptationSet::Role::kRoleAlternate;
  if (role_str == "supplementary")
    return AdaptationSet::Role::kRoleSupplementary;
  if (role_str == "commentary")
    return AdaptationSet::Role::kRoleCommentary;
  if (role_str == "dub")
    return AdaptationSet::Role::kRoleDub;
<<<<<<< HEAD
  if (role_str == "forced-subtitle")
    return AdaptationSet::Role::kRoleForcedSubtitle;
=======
  if (role_str == "description")
    return AdaptationSet::Role::kRoleDescription;
>>>>>>> dc039529
  return AdaptationSet::Role::kRoleUnknown;
}

}  // namespace

Period::Period(uint32_t period_id,
               double start_time_in_seconds,
               const MpdOptions& mpd_options,
               uint32_t* representation_counter)
    : id_(period_id),
      start_time_in_seconds_(start_time_in_seconds),
      mpd_options_(mpd_options),
      representation_counter_(representation_counter) {}

AdaptationSet* Period::GetOrCreateAdaptationSet(
    const MediaInfo& media_info,
    bool content_protection_in_adaptation_set) {
  // Set duration if it is not set. It may be updated later from duration
  // calculated from segments.
  if (duration_seconds_ == 0)
    duration_seconds_ = media_info.media_duration_seconds();

  const std::string key = GetAdaptationSetKey(
      media_info, mpd_options_.mpd_params.allow_codec_switching);

  std::list<AdaptationSet*>& adaptation_sets = adaptation_set_list_map_[key];

  for (AdaptationSet* adaptation_set : adaptation_sets) {
    if (protected_adaptation_set_map_.Match(
            *adaptation_set, media_info, content_protection_in_adaptation_set))
      return adaptation_set;
  }

  // None of the adaptation sets match with the new content protection.
  // Need a new one.
  const std::string language = GetLanguage(media_info);
  std::unique_ptr<AdaptationSet> new_adaptation_set =
      NewAdaptationSet(language, mpd_options_, representation_counter_);
  if (!SetNewAdaptationSetAttributes(language, media_info, adaptation_sets,
                                     content_protection_in_adaptation_set,
                                     new_adaptation_set.get())) {
    return nullptr;
  }

  if (content_protection_in_adaptation_set &&
      media_info.has_protected_content()) {
    protected_adaptation_set_map_.Register(*new_adaptation_set, media_info);
    AddContentProtectionElements(media_info, new_adaptation_set.get());
  }
  for (AdaptationSet* adaptation_set : adaptation_sets) {
    if (protected_adaptation_set_map_.Switchable(*adaptation_set,
                                                 *new_adaptation_set)) {
      adaptation_set->AddAdaptationSetSwitching(new_adaptation_set.get());
      new_adaptation_set->AddAdaptationSetSwitching(adaptation_set);
    }
  }

  AdaptationSet* adaptation_set_ptr = new_adaptation_set.get();
  adaptation_sets.push_back(adaptation_set_ptr);
  adaptation_sets_.emplace_back(std::move(new_adaptation_set));
  return adaptation_set_ptr;
}

base::Optional<xml::XmlNode> Period::GetXml(bool output_period_duration) {
  adaptation_sets_.sort(
      [](const std::unique_ptr<AdaptationSet>& adaptation_set_a,
         const std::unique_ptr<AdaptationSet>& adaptation_set_b) {
        if (!adaptation_set_a->has_id())
          return false;
        if (!adaptation_set_b->has_id())
          return true;
        return adaptation_set_a->id() < adaptation_set_b->id();
      });

  xml::XmlNode period("Period");

  // Required for 'dynamic' MPDs.
  if (!period.SetId(id_))
    return base::nullopt;

  // Required for LL-DASH MPDs.
  if (mpd_options_.mpd_params.low_latency_dash_mode) {
    // Create ServiceDescription element.
    xml::XmlNode service_description_node("ServiceDescription");
    if (!service_description_node.SetIntegerAttribute("id", id_))
      return base::nullopt;

    // Insert Latency into ServiceDescription element.
    xml::XmlNode latency_node("Latency");
    uint64_t target_latency_ms =
        mpd_options_.mpd_params.target_latency_seconds * 1000;
    if (!latency_node.SetIntegerAttribute("target", target_latency_ms))
      return base::nullopt;
    if (!service_description_node.AddChild(std::move(latency_node)))
      return base::nullopt;

    // Insert ServiceDescription into Period element.
    if (!period.AddChild(std::move(service_description_node)))
      return base::nullopt;
  }

  // Iterate thru AdaptationSets and add them to one big Period element.
  for (const auto& adaptation_set : adaptation_sets_) {
    auto child = adaptation_set->GetXml();
    if (!child || !period.AddChild(std::move(*child)))
      return base::nullopt;
  }

  if (output_period_duration) {
    if (!period.SetStringAttribute("duration",
                                   SecondsToXmlDuration(duration_seconds_))) {
      return base::nullopt;
    }
  } else if (mpd_options_.mpd_type == MpdType::kDynamic) {
    if (!period.SetStringAttribute(
            "start", SecondsToXmlDuration(start_time_in_seconds_))) {
      return base::nullopt;
    }
  }
  return period;
}

const std::list<AdaptationSet*> Period::GetAdaptationSets() const {
  std::list<AdaptationSet*> adaptation_sets;
  for (const auto& adaptation_set : adaptation_sets_) {
    adaptation_sets.push_back(adaptation_set.get());
  }
  return adaptation_sets;
}

std::unique_ptr<AdaptationSet> Period::NewAdaptationSet(
    const std::string& language,
    const MpdOptions& options,
    uint32_t* representation_counter) {
  return std::unique_ptr<AdaptationSet>(
      new AdaptationSet(language, options, representation_counter));
}

bool Period::SetNewAdaptationSetAttributes(
    const std::string& language,
    const MediaInfo& media_info,
    const std::list<AdaptationSet*>& adaptation_sets,
    bool content_protection_in_adaptation_set,
    AdaptationSet* new_adaptation_set) {
  if (!media_info.dash_roles().empty()) {
    for (const std::string& role_str : media_info.dash_roles()) {
      AdaptationSet::Role role = RoleFromString(role_str);
      if (role == AdaptationSet::kRoleUnknown) {
        LOG(ERROR) << "Unrecognized role '" << role_str << "'.";
        return false;
      }
      new_adaptation_set->AddRole(role);
    }
  } else if (!language.empty()) {
    const bool is_main_role =
        language == (media_info.has_audio_info()
                         ? GetDefaultAudioLanguage(mpd_options_)
                         : GetDefaultTextLanguage(mpd_options_));
    if (is_main_role)
      new_adaptation_set->AddRole(AdaptationSet::kRoleMain);
  }
  for (const std::string& accessibility : media_info.dash_accessibilities()) {
    size_t pos = accessibility.find('=');
    if (pos == std::string::npos) {
      LOG(ERROR)
          << "Accessibility should be in scheme=value format, but seeing "
          << accessibility;
      return false;
    }
    new_adaptation_set->AddAccessibility(accessibility.substr(0, pos),
                                         accessibility.substr(pos + 1));
  }

  new_adaptation_set->set_codec(GetBaseCodec(media_info));

  if (media_info.has_video_info()) {
    // Because 'language' is ignored for videos, |adaptation_sets| must have
    // all the video AdaptationSets.
    if (adaptation_sets.size() > 1) {
      new_adaptation_set->AddRole(AdaptationSet::kRoleMain);
    } else if (adaptation_sets.size() == 1) {
      (*adaptation_sets.begin())->AddRole(AdaptationSet::kRoleMain);
      new_adaptation_set->AddRole(AdaptationSet::kRoleMain);
    }

    if (media_info.video_info().has_playback_rate()) {
      std::string trick_play_reference_adaptation_set_key;
      AdaptationSet* trick_play_reference_adaptation_set =
          FindMatchingAdaptationSetForTrickPlay(
              media_info, content_protection_in_adaptation_set,
              &trick_play_reference_adaptation_set_key);
      if (trick_play_reference_adaptation_set) {
        new_adaptation_set->AddTrickPlayReference(
            trick_play_reference_adaptation_set);
      } else {
        trickplay_cache_[trick_play_reference_adaptation_set_key].push_back(
            new_adaptation_set);
      }
    } else {
      std::string trick_play_adaptation_set_key;
      AdaptationSet* trickplay_adaptation_set =
          FindMatchingAdaptationSetForTrickPlay(
              media_info, content_protection_in_adaptation_set,
              &trick_play_adaptation_set_key);
      if (trickplay_adaptation_set) {
        trickplay_adaptation_set->AddTrickPlayReference(new_adaptation_set);
        trickplay_cache_.erase(trick_play_adaptation_set_key);
      }
    }

  } else if (media_info.has_text_info()) {
    // IOP requires all AdaptationSets to have (sub)segmentAlignment set to
    // true, so carelessly set it to true.
    // In practice it doesn't really make sense to adapt between text tracks.
    new_adaptation_set->ForceSetSegmentAlignment(true);
  }
  return true;
}

AdaptationSet* Period::FindMatchingAdaptationSetForTrickPlay(
    const MediaInfo& media_info,
    bool content_protection_in_adaptation_set,
    std::string* adaptation_set_key) {
  std::list<AdaptationSet*>* adaptation_sets = nullptr;
  const bool is_trickplay_adaptation_set =
      media_info.video_info().has_playback_rate();
  if (is_trickplay_adaptation_set) {
    *adaptation_set_key = GetAdaptationSetKeyForTrickPlay(media_info);
    if (adaptation_set_list_map_.find(*adaptation_set_key) ==
        adaptation_set_list_map_.end())
      return nullptr;
    adaptation_sets = &adaptation_set_list_map_[*adaptation_set_key];
  } else {
    *adaptation_set_key = GetAdaptationSetKey(
        media_info, mpd_options_.mpd_params.allow_codec_switching);
    if (trickplay_cache_.find(*adaptation_set_key) == trickplay_cache_.end())
      return nullptr;
    adaptation_sets = &trickplay_cache_[*adaptation_set_key];
  }
  for (AdaptationSet* adaptation_set : *adaptation_sets) {
    if (protected_adaptation_set_map_.Match(
            *adaptation_set, media_info,
            content_protection_in_adaptation_set)) {
      return adaptation_set;
    }
  }

  return nullptr;
}

std::string Period::GetAdaptationSetKeyForTrickPlay(
    const MediaInfo& media_info) {
  MediaInfo media_info_no_trickplay = media_info;
  media_info_no_trickplay.mutable_video_info()->clear_playback_rate();
  return GetAdaptationSetKey(media_info_no_trickplay,
                             mpd_options_.mpd_params.allow_codec_switching);
}

void Period::ProtectedAdaptationSetMap::Register(
    const AdaptationSet& adaptation_set,
    const MediaInfo& media_info) {
  DCHECK(!ContainsKey(protected_content_map_, &adaptation_set));
  protected_content_map_[&adaptation_set] = media_info.protected_content();
}

bool Period::ProtectedAdaptationSetMap::Match(
    const AdaptationSet& adaptation_set,
    const MediaInfo& media_info,
    bool content_protection_in_adaptation_set) {
  if (adaptation_set.codec() != GetBaseCodec(media_info))
    return false;

  if (!content_protection_in_adaptation_set)
    return true;

  const auto protected_content_it =
      protected_content_map_.find(&adaptation_set);
  // If the AdaptationSet ID is not registered in the map, then it is clear
  // content.
  if (protected_content_it == protected_content_map_.end())
    return !media_info.has_protected_content();
  if (!media_info.has_protected_content())
    return false;

  return ProtectedContentEq(protected_content_it->second,
                            media_info.protected_content());
}

bool Period::ProtectedAdaptationSetMap::Switchable(
    const AdaptationSet& adaptation_set_a,
    const AdaptationSet& adaptation_set_b) {
  const auto protected_content_it_a =
      protected_content_map_.find(&adaptation_set_a);
  const auto protected_content_it_b =
      protected_content_map_.find(&adaptation_set_b);

  if (protected_content_it_a == protected_content_map_.end())
    return protected_content_it_b == protected_content_map_.end();
  if (protected_content_it_b == protected_content_map_.end())
    return false;
  // Get all the UUIDs of the AdaptationSet. If another AdaptationSet has the
  // same UUIDs then those are switchable.
  return GetUUIDs(protected_content_it_a->second) ==
         GetUUIDs(protected_content_it_b->second);
}

Period::~Period() {
  if (!trickplay_cache_.empty()) {
    LOG(WARNING) << "Trickplay adaptation set did not get a valid adaptation "
                    "set match. Please check the command line options.";
  }
}

}  // namespace shaka<|MERGE_RESOLUTION|>--- conflicted
+++ resolved
@@ -57,13 +57,10 @@
     return AdaptationSet::Role::kRoleCommentary;
   if (role_str == "dub")
     return AdaptationSet::Role::kRoleDub;
-<<<<<<< HEAD
   if (role_str == "forced-subtitle")
     return AdaptationSet::Role::kRoleForcedSubtitle;
-=======
   if (role_str == "description")
     return AdaptationSet::Role::kRoleDescription;
->>>>>>> dc039529
   return AdaptationSet::Role::kRoleUnknown;
 }
 
