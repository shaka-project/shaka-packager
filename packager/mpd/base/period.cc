// Copyright 2017 Google LLC. All rights reserved.
//
// Use of this source code is governed by a BSD-style
// license that can be found in the LICENSE file or at
// https://developers.google.com/open-source/licenses/bsd

#include <packager/mpd/base/period.h>

#include <absl/log/check.h>
#include <absl/log/log.h>

#include <packager/mpd/base/adaptation_set.h>
#include <packager/mpd/base/mpd_options.h>
#include <packager/mpd/base/mpd_utils.h>
#include <packager/mpd/base/xml/xml_node.h>

namespace shaka {
namespace {

const std::string& GetDefaultAudioLanguage(const MpdOptions& mpd_options) {
  return mpd_options.mpd_params.default_language;
}

const std::string& GetDefaultTextLanguage(const MpdOptions& mpd_options) {
  return mpd_options.mpd_params.default_text_language.empty()
             ? mpd_options.mpd_params.default_language
             : mpd_options.mpd_params.default_text_language;
}

AdaptationSet::Role RoleFromString(const std::string& role_str) {
  if (role_str == "caption")
    return AdaptationSet::Role::kRoleCaption;
  if (role_str == "subtitle")
    return AdaptationSet::Role::kRoleSubtitle;
  if (role_str == "main")
    return AdaptationSet::Role::kRoleMain;
  if (role_str == "alternate")
    return AdaptationSet::Role::kRoleAlternate;
  if (role_str == "supplementary")
    return AdaptationSet::Role::kRoleSupplementary;
  if (role_str == "commentary")
    return AdaptationSet::Role::kRoleCommentary;
  if (role_str == "dub")
    return AdaptationSet::Role::kRoleDub;
  if (role_str == "forced-subtitle")
    return AdaptationSet::Role::kRoleForcedSubtitle;
<<<<<<< HEAD
=======
  if (role_str == "karaoke")
    return AdaptationSet::Role::kRoleKaraoke;
  if (role_str == "sign")
    return AdaptationSet::Role::kRoleSign;
  if (role_str == "metadata")
    return AdaptationSet::Role::kRoleMetadata;
  if (role_str == "enhanced-audio-intelligibility")
    return AdaptationSet::Role::kRoleEnhancedAudioIntelligibility;
  if (role_str == "emergency")
    return AdaptationSet::Role::kRoleEmergency;
  if (role_str == "easyreader")
    return AdaptationSet::Role::kRoleEasyreader;
>>>>>>> c819deaa
  if (role_str == "description")
    return AdaptationSet::Role::kRoleDescription;
  return AdaptationSet::Role::kRoleUnknown;
}

}  // namespace

Period::Period(uint32_t period_id,
               double start_time_in_seconds,
               const MpdOptions& mpd_options,
               uint32_t* representation_counter)
    : id_(period_id),
      start_time_in_seconds_(start_time_in_seconds),
      mpd_options_(mpd_options),
      representation_counter_(representation_counter) {}

AdaptationSet* Period::GetOrCreateAdaptationSet(
    const MediaInfo& media_info,
    bool content_protection_in_adaptation_set) {
  // Set duration if it is not set. It may be updated later from duration
  // calculated from segments.
  if (duration_seconds_ == 0)
    duration_seconds_ = media_info.media_duration_seconds();

  const std::string key = GetAdaptationSetKey(
      media_info, mpd_options_.mpd_params.allow_codec_switching);

  std::list<AdaptationSet*>& adaptation_sets = adaptation_set_list_map_[key];

  for (AdaptationSet* adaptation_set : adaptation_sets) {
    if (adaptation_set->MatchAdaptationSet(
            media_info, content_protection_in_adaptation_set))
      return adaptation_set;
  }

  // None of the adaptation sets match with the new content protection.
  // Need a new one.
  const std::string language = GetLanguage(media_info);
  std::unique_ptr<AdaptationSet> new_adaptation_set =
      NewAdaptationSet(language, mpd_options_, representation_counter_);
  if (!SetNewAdaptationSetAttributes(language, media_info, adaptation_sets,
                                     content_protection_in_adaptation_set,
                                     new_adaptation_set.get())) {
    return nullptr;
  }

  for (AdaptationSet* adaptation_set : adaptation_sets) {
    if (adaptation_set->SwitchableAdaptationSet(*new_adaptation_set)) {
      adaptation_set->AddAdaptationSetSwitching(new_adaptation_set.get());
      new_adaptation_set->AddAdaptationSetSwitching(adaptation_set);
    }
  }

  AdaptationSet* adaptation_set_ptr = new_adaptation_set.get();
  adaptation_sets.push_back(adaptation_set_ptr);
  adaptation_sets_.emplace_back(std::move(new_adaptation_set));
  return adaptation_set_ptr;
}

std::optional<xml::XmlNode> Period::GetXml(bool output_period_duration) {
  adaptation_sets_.sort(
      [](const std::unique_ptr<AdaptationSet>& adaptation_set_a,
         const std::unique_ptr<AdaptationSet>& adaptation_set_b) {
        auto index_a = adaptation_set_a->SortIndex();
        auto index_b = adaptation_set_b->SortIndex();

        if (!index_a)
          return false;
        if (!index_b)
          return true;
        return index_a < index_b;
      });

  xml::XmlNode period("Period");

  // Required for 'dynamic' MPDs.
  if (!period.SetId(id_))
    return std::nullopt;

  // Required for LL-DASH MPDs.
  if (mpd_options_.mpd_params.low_latency_dash_mode) {
    // Create ServiceDescription element.
    xml::XmlNode service_description_node("ServiceDescription");
    if (!service_description_node.SetIntegerAttribute("id", id_))
      return std::nullopt;

    // Insert Latency into ServiceDescription element.
    xml::XmlNode latency_node("Latency");
    uint64_t target_latency_ms =
        mpd_options_.mpd_params.target_latency_seconds * 1000;
    if (!latency_node.SetIntegerAttribute("target", target_latency_ms))
      return std::nullopt;
    if (!service_description_node.AddChild(std::move(latency_node)))
      return std::nullopt;

    // Insert ServiceDescription into Period element.
    if (!period.AddChild(std::move(service_description_node)))
      return std::nullopt;
  }

  // Iterate thru AdaptationSets and add them to one big Period element.
  // Also force AdaptationSets Id to incremental order, which might not
  // be the case if force_cl_index is used.
  int idx = 0;
  for (const auto& adaptation_set : adaptation_sets_) {
    auto child = adaptation_set->GetXml();
    if (!child || !child->SetId(idx++) || !period.AddChild(std::move(*child)))
      return std::nullopt;
  }

  if (output_period_duration) {
    if (!period.SetStringAttribute("duration",
                                   SecondsToXmlDuration(duration_seconds_))) {
      return std::nullopt;
    }
  } else if (mpd_options_.mpd_type == MpdType::kDynamic) {
    if (!period.SetStringAttribute(
            "start", SecondsToXmlDuration(start_time_in_seconds_))) {
      return std::nullopt;
    }
  }
  return period;
}

const std::list<AdaptationSet*> Period::GetAdaptationSets() const {
  std::list<AdaptationSet*> adaptation_sets;
  for (const auto& adaptation_set : adaptation_sets_) {
    adaptation_sets.push_back(adaptation_set.get());
  }
  return adaptation_sets;
}

std::unique_ptr<AdaptationSet> Period::NewAdaptationSet(
    const std::string& language,
    const MpdOptions& options,
    uint32_t* representation_counter) {
  return std::unique_ptr<AdaptationSet>(
      new AdaptationSet(language, options, representation_counter));
}

bool Period::SetNewAdaptationSetAttributes(
    const std::string& language,
    const MediaInfo& media_info,
    const std::list<AdaptationSet*>& adaptation_sets,
    bool content_protection_in_adaptation_set,
    AdaptationSet* new_adaptation_set) {
  if (!media_info.dash_roles().empty()) {
    for (const std::string& role_str : media_info.dash_roles()) {
      AdaptationSet::Role role = RoleFromString(role_str);
      if (role == AdaptationSet::kRoleUnknown) {
        LOG(ERROR) << "Unrecognized role '" << role_str << "'.";
        return false;
      }
      new_adaptation_set->AddRole(role);
    }
  } else if (!language.empty()) {
    const bool is_main_role =
        language == (media_info.has_audio_info()
                         ? GetDefaultAudioLanguage(mpd_options_)
                         : GetDefaultTextLanguage(mpd_options_));
    if (is_main_role)
      new_adaptation_set->AddRole(AdaptationSet::kRoleMain);
  }
  for (const std::string& accessibility : media_info.dash_accessibilities()) {
    size_t pos = accessibility.find('=');
    if (pos == std::string::npos) {
      LOG(ERROR)
          << "Accessibility should be in scheme=value format, but seeing "
          << accessibility;
      return false;
    }
    new_adaptation_set->AddAccessibility(accessibility.substr(0, pos),
                                         accessibility.substr(pos + 1));
  }

  const std::string& codec = GetBaseCodec(media_info);
  new_adaptation_set->set_codec(codec);

  if (media_info.has_video_info()) {
    // Because 'language' is ignored for videos, |adaptation_sets| must have
    // all the video AdaptationSets.
    if (adaptation_sets.size() > 1) {
      new_adaptation_set->AddRole(AdaptationSet::kRoleMain);
    } else if (adaptation_sets.size() == 1) {
      (*adaptation_sets.begin())->AddRole(AdaptationSet::kRoleMain);
      new_adaptation_set->AddRole(AdaptationSet::kRoleMain);
    }

    if (media_info.video_info().has_playback_rate()) {
      std::string trick_play_reference_adaptation_set_key;
      AdaptationSet* trick_play_reference_adaptation_set =
          FindMatchingAdaptationSetForTrickPlay(
              media_info, content_protection_in_adaptation_set,
              &trick_play_reference_adaptation_set_key);
      if (trick_play_reference_adaptation_set) {
        new_adaptation_set->AddTrickPlayReference(
            trick_play_reference_adaptation_set);
      } else {
        trickplay_cache_[trick_play_reference_adaptation_set_key].push_back(
            new_adaptation_set);
      }
    } else {
      std::string trick_play_adaptation_set_key;
      AdaptationSet* trickplay_adaptation_set =
          FindMatchingAdaptationSetForTrickPlay(
              media_info, content_protection_in_adaptation_set,
              &trick_play_adaptation_set_key);
      if (trickplay_adaptation_set) {
        trickplay_adaptation_set->AddTrickPlayReference(new_adaptation_set);
        trickplay_cache_.erase(trick_play_adaptation_set_key);
      }
    }

    // Set transfer characteristics.
    // https://dashif.org/docs/DASH-IF-IOP-v4.3.pdf - 4.2.5.1
    // ISO/IEC 23001-8 MPEG systems technologies — Part 8: Coding-independent
    // code points. https://en.wikipedia.org/wiki/Coding-independent_code_points
    // - Common CCIP values.
    // Dolby vision:
    // https://professionalsupport.dolby.com/s/article/How-to-signal-Dolby-Vision-in-MPEG-DASH
    // Transfer characteristics for Dolby Vision (dvh1 or dvhe) must be PQ
    // irrespective of value present in SPS VUI.
    if (new_adaptation_set->codec().find("dvh") == 0) {
      new_adaptation_set->set_transfer_characteristics(kTransferFunctionPQ);
    } else if (media_info.video_info().has_transfer_characteristics()) {
      new_adaptation_set->set_transfer_characteristics(
          media_info.video_info().transfer_characteristics());
    }

    new_adaptation_set->set_matrix_coefficients(
        media_info.video_info().matrix_coefficients());
    new_adaptation_set->set_color_primaries(
        media_info.video_info().color_primaries());
  } else if (media_info.has_audio_info()) {
    if (codec == "mp4a" || codec == "ac-3" || codec == "ec-3" ||
        codec == "ac-4") {
      if (mpd_options_.dash_profile == DashProfile::kLive) {
        new_adaptation_set->ForceStartwithSAP(1);
      } else if (mpd_options_.dash_profile == DashProfile::kOnDemand) {
        new_adaptation_set->ForceSubsegmentStartswithSAP(1);
      }
    }
  } else if (media_info.has_text_info()) {
    // IOP requires all AdaptationSets to have (sub)segmentAlignment set to
    // true, so carelessly set it to true.
    // In practice it doesn't really make sense to adapt between text tracks.
    new_adaptation_set->ForceSetSegmentAlignment(true);
  }

  if (content_protection_in_adaptation_set &&
      media_info.has_protected_content()) {
    new_adaptation_set->set_protected_content(media_info);
    AddContentProtectionElements(media_info, new_adaptation_set);
  }

  return true;
}

AdaptationSet* Period::FindMatchingAdaptationSetForTrickPlay(
    const MediaInfo& media_info,
    bool content_protection_in_adaptation_set,
    std::string* adaptation_set_key) {
  std::list<AdaptationSet*>* adaptation_sets = nullptr;
  const bool is_trickplay_adaptation_set =
      media_info.video_info().has_playback_rate();
  if (is_trickplay_adaptation_set) {
    *adaptation_set_key = GetAdaptationSetKeyForTrickPlay(media_info);
    if (adaptation_set_list_map_.find(*adaptation_set_key) ==
        adaptation_set_list_map_.end())
      return nullptr;
    adaptation_sets = &adaptation_set_list_map_[*adaptation_set_key];
  } else {
    *adaptation_set_key = GetAdaptationSetKey(
        media_info, mpd_options_.mpd_params.allow_codec_switching);
    if (trickplay_cache_.find(*adaptation_set_key) == trickplay_cache_.end())
      return nullptr;
    adaptation_sets = &trickplay_cache_[*adaptation_set_key];
  }
  for (AdaptationSet* adaptation_set : *adaptation_sets) {
    if (adaptation_set->MatchAdaptationSet(
            media_info, content_protection_in_adaptation_set))
      return adaptation_set;
  }

  return nullptr;
}

std::string Period::GetAdaptationSetKeyForTrickPlay(
    const MediaInfo& media_info) {
  MediaInfo media_info_no_trickplay = media_info;
  media_info_no_trickplay.mutable_video_info()->clear_playback_rate();
  return GetAdaptationSetKey(media_info_no_trickplay,
                             mpd_options_.mpd_params.allow_codec_switching);
}

Period::~Period() {
  if (!trickplay_cache_.empty()) {
    LOG(WARNING) << "Trickplay adaptation set did not get a valid adaptation "
                    "set match. Please check the command line options.";
  }
}

}  // namespace shaka<|MERGE_RESOLUTION|>--- conflicted
+++ resolved
@@ -44,8 +44,6 @@
     return AdaptationSet::Role::kRoleDub;
   if (role_str == "forced-subtitle")
     return AdaptationSet::Role::kRoleForcedSubtitle;
-<<<<<<< HEAD
-=======
   if (role_str == "karaoke")
     return AdaptationSet::Role::kRoleKaraoke;
   if (role_str == "sign")
@@ -58,7 +56,6 @@
     return AdaptationSet::Role::kRoleEmergency;
   if (role_str == "easyreader")
     return AdaptationSet::Role::kRoleEasyreader;
->>>>>>> c819deaa
   if (role_str == "description")
     return AdaptationSet::Role::kRoleDescription;
   return AdaptationSet::Role::kRoleUnknown;
