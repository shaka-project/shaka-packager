--- conflicted
+++ resolved
@@ -232,12 +232,8 @@
 }
 
 void Representation::SetSegmentDuration() {
-<<<<<<< HEAD
-  int64_t sd = mpd_options_.mpd_params.target_segment_duration * media_info_.reference_time_scale();
-=======
   int64_t sd = mpd_options_.mpd_params.target_segment_duration *
                media_info_.reference_time_scale();
->>>>>>> e1b0c7c4
   if (sd <= 0)
     return;
   media_info_.set_segment_duration(sd);
@@ -308,15 +304,9 @@
   }
 
   if (HasLiveOnlyFields(media_info_) &&
-<<<<<<< HEAD
-      !representation.AddLiveOnlyInfo(media_info_, segment_infos_,
-                                      start_number_, 
-                                      mpd_options_.mpd_params.is_low_latency_dash)) {
-=======
       !representation.AddLiveOnlyInfo(
           media_info_, segment_infos_, start_number_,
           mpd_options_.mpd_params.low_latency_dash_mode)) {
->>>>>>> e1b0c7c4
     LOG(ERROR) << "Failed to add Live info.";
     return base::nullopt;
   }
@@ -340,11 +330,6 @@
 }
 
 void Representation::SetAvailabilityTimeOffset() {
-<<<<<<< HEAD
-  // Adjust the frame duration to units of seconds to match target segment duration.
-  const float frame_duration_sec = (float)frame_duration_ / (float)media_info_.reference_time_scale();
-  const float ato = mpd_options_.mpd_params.target_segment_duration - frame_duration_sec;
-=======
   // Adjust the frame duration to units of seconds to match target segment
   // duration.
   const double frame_duration_sec =
@@ -356,7 +341,6 @@
   // thus, chunk_duration = sample_duration = frame_duration.
   const double ato =
       mpd_options_.mpd_params.target_segment_duration - frame_duration_sec;
->>>>>>> e1b0c7c4
   if (ato <= 0)
     return;
   media_info_.set_availability_time_offset(ato);
