--- conflicted
+++ resolved
@@ -467,10 +467,6 @@
     AddPictureAspectRatio(video_info, &picture_aspect_ratio_);
   }
 
-<<<<<<< HEAD
-  if (media_info.has_dash_label())
-    label_ = media_info.dash_label();
-=======
   // the command-line index for this AdaptationSet will be the
   // minimum of the Representations in the set
   if (media_info.has_index()) {
@@ -480,7 +476,9 @@
       index_ = media_info.index();
     }
   }
->>>>>>> aad2a12a
+
+  if (media_info.has_dash_label())
+    label_ = media_info.dash_label();
 
   if (media_info.has_video_info()) {
     content_type_ = "video";
