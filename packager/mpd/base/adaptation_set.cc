--- conflicted
+++ resolved
@@ -54,13 +54,10 @@
       return "commentary";
     case AdaptationSet::kRoleDub:
       return "dub";
-<<<<<<< HEAD
     case AdaptationSet::kRoleForcedSubtitle:
       return "forced-subtitle";
-=======
     case AdaptationSet::kRoleDescription:
       return "description";
->>>>>>> dc039529
     default:
       return "unknown";
   }
