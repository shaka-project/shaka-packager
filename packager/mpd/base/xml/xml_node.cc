// Copyright 2014 Google Inc. All rights reserved.
//
// Use of this source code is governed by a BSD-style
// license that can be found in the LICENSE file or at
// https://developers.google.com/open-source/licenses/bsd

#include "packager/mpd/base/xml/xml_node.h"

#include <gflags/gflags.h>
#include <libxml/tree.h>

#include <cmath>
#include <limits>
#include <set>

#include "packager/base/logging.h"
#include "packager/base/macros.h"
#include "packager/base/strings/string_number_conversions.h"
#include "packager/base/sys_byteorder.h"
#include "packager/media/base/rcheck.h"
#include "packager/mpd/base/media_info.pb.h"
#include "packager/mpd/base/mpd_utils.h"
#include "packager/mpd/base/segment_info.h"
#include "packager/mpd/base/xml/scoped_xml_ptr.h"

DEFINE_bool(segment_template_constant_duration,
            false,
            "Generates SegmentTemplate@duration if all segments except the "
            "last one has the same duration if this flag is set to true.");

DEFINE_bool(dash_add_last_segment_number_when_needed,
            false,
            "Adds a Supplemental Descriptor with @schemeIdUri "
            "set to http://dashif.org/guidelines/last-segment-number with "
            "the @value set to the last segment number.");

namespace shaka {

using xml::XmlNode;
typedef MediaInfo::AudioInfo AudioInfo;
typedef MediaInfo::VideoInfo VideoInfo;

namespace {
const char kEC3Codec[] = "ec-3";
const char kAC4Codec[] = "ac-4";

std::string RangeToString(const Range& range) {
  return base::Uint64ToString(range.begin()) + "-" +
         base::Uint64ToString(range.end());
}

// Check if segments are continuous and all segments except the last one are of
// the same duration.
bool IsTimelineConstantDuration(const std::list<SegmentInfo>& segment_infos,
                                uint32_t start_number) {
  if (!FLAGS_segment_template_constant_duration)
    return false;

  DCHECK(!segment_infos.empty());
  if (segment_infos.size() > 2)
    return false;

  const SegmentInfo& first_segment = segment_infos.front();
  if (first_segment.start_time != first_segment.duration * (start_number - 1))
    return false;

  if (segment_infos.size() == 1)
    return true;

  const SegmentInfo& last_segment = segment_infos.back();
  if (last_segment.repeat != 0)
    return false;

  const int64_t expected_last_segment_start_time =
      first_segment.start_time +
      first_segment.duration * (first_segment.repeat + 1);
  return expected_last_segment_start_time == last_segment.start_time;
}

bool PopulateSegmentTimeline(const std::list<SegmentInfo>& segment_infos,
                             XmlNode* segment_timeline) {
  for (const SegmentInfo& segment_info : segment_infos) {
    XmlNode s_element("S");
    RCHECK(s_element.SetIntegerAttribute("t", segment_info.start_time));
    RCHECK(s_element.SetIntegerAttribute("d", segment_info.duration));
    if (segment_info.repeat > 0)
      RCHECK(s_element.SetIntegerAttribute("r", segment_info.repeat));

    RCHECK(segment_timeline->AddChild(std::move(s_element)));
  }

  return true;
}

void CollectNamespaceFromName(const std::string& name,
                              std::set<std::string>* namespaces) {
  const size_t pos = name.find(':');
  if (pos != std::string::npos)
    namespaces->insert(name.substr(0, pos));
}

void TraverseAttrsAndCollectNamespaces(const xmlAttr* attr,
                                       std::set<std::string>* namespaces) {
  for (const xmlAttr* cur_attr = attr; cur_attr; cur_attr = cur_attr->next) {
    CollectNamespaceFromName(reinterpret_cast<const char*>(cur_attr->name),
                             namespaces);
  }
}

void TraverseNodesAndCollectNamespaces(const xmlNode* node,
                                       std::set<std::string>* namespaces) {
  for (const xmlNode* cur_node = node; cur_node; cur_node = cur_node->next) {
    CollectNamespaceFromName(reinterpret_cast<const char*>(cur_node->name),
                             namespaces);

    TraverseNodesAndCollectNamespaces(cur_node->children, namespaces);
    TraverseAttrsAndCollectNamespaces(cur_node->properties, namespaces);
  }
}

}  // namespace

namespace xml {

class XmlNode::Impl {
 public:
  scoped_xml_ptr<xmlNode> node;
};

XmlNode::XmlNode(const std::string& name) : impl_(new Impl) {
  impl_->node.reset(xmlNewNode(NULL, BAD_CAST name.c_str()));
  DCHECK(impl_->node);
}

XmlNode::XmlNode(XmlNode&&) = default;

XmlNode::~XmlNode() {}

XmlNode& XmlNode::operator=(XmlNode&&) = default;

bool XmlNode::AddChild(XmlNode child) {
  DCHECK(impl_->node);
  DCHECK(child.impl_->node);
  RCHECK(xmlAddChild(impl_->node.get(), child.impl_->node.get()));

  // Reaching here means the ownership of |child| transfered to |node|.
  // Release the pointer so that it doesn't get destructed in this scope.
  ignore_result(child.impl_->node.release());
  return true;
}

bool XmlNode::AddElements(const std::vector<Element>& elements) {
  for (size_t element_index = 0; element_index < elements.size();
       ++element_index) {
    const Element& child_element = elements[element_index];
    XmlNode child_node(child_element.name);
    for (std::map<std::string, std::string>::const_iterator attribute_it =
             child_element.attributes.begin();
         attribute_it != child_element.attributes.end(); ++attribute_it) {
      RCHECK(child_node.SetStringAttribute(attribute_it->first,
                                           attribute_it->second));
    }

    // Note that somehow |SetContent| needs to be called before |AddElements|
    // otherwise the added children will be overwritten by the content.
    child_node.SetContent(child_element.content);

    // Recursively set children for the child.
    RCHECK(child_node.AddElements(child_element.subelements));

    if (!xmlAddChild(impl_->node.get(), child_node.impl_->node.get())) {
      LOG(ERROR) << "Failed to set child " << child_element.name
                 << " to parent element "
                 << reinterpret_cast<const char*>(impl_->node->name);
      return false;
    }
    // Reaching here means the ownership of |child_node| transfered to |node|.
    // Release the pointer so that it doesn't get destructed in this scope.
    child_node.impl_->node.release();
  }
  return true;
}

bool XmlNode::SetStringAttribute(const std::string& attribute_name,
                                 const std::string& attribute) {
  DCHECK(impl_->node);
  return xmlSetProp(impl_->node.get(), BAD_CAST attribute_name.c_str(),
                    BAD_CAST attribute.c_str()) != nullptr;
}

bool XmlNode::SetIntegerAttribute(const std::string& attribute_name,
                                  uint64_t number) {
  DCHECK(impl_->node);
  return xmlSetProp(impl_->node.get(), BAD_CAST attribute_name.c_str(),
                    BAD_CAST(base::Uint64ToString(number).c_str())) != nullptr;
}

bool XmlNode::SetFloatingPointAttribute(const std::string& attribute_name,
                                        double number) {
  DCHECK(impl_->node);
  return xmlSetProp(impl_->node.get(), BAD_CAST attribute_name.c_str(),
                    BAD_CAST(base::DoubleToString(number).c_str())) != nullptr;
}

bool XmlNode::SetId(uint32_t id) {
  return SetIntegerAttribute("id", id);
}

void XmlNode::AddContent(const std::string& content) {
  DCHECK(impl_->node);
  xmlNodeAddContent(impl_->node.get(), BAD_CAST content.c_str());
}

void XmlNode::SetContent(const std::string& content) {
  DCHECK(impl_->node);
  xmlNodeSetContent(impl_->node.get(), BAD_CAST content.c_str());
}

std::set<std::string> XmlNode::ExtractReferencedNamespaces() const {
  std::set<std::string> namespaces;
  TraverseNodesAndCollectNamespaces(impl_->node.get(), &namespaces);
  return namespaces;
}

std::string XmlNode::ToString(const std::string& comment) const {
  // Create an xmlDoc from xmlNodePtr. The node is copied so ownership does not
  // transfer.
  xml::scoped_xml_ptr<xmlDoc> doc(xmlNewDoc(BAD_CAST "1.0"));
  if (comment.empty()) {
    xmlDocSetRootElement(doc.get(), xmlCopyNode(impl_->node.get(), true));
  } else {
    xml::scoped_xml_ptr<xmlNode> comment_xml(
        xmlNewDocComment(doc.get(), BAD_CAST comment.c_str()));
    xmlDocSetRootElement(doc.get(), comment_xml.get());
    xmlAddSibling(comment_xml.release(), xmlCopyNode(impl_->node.get(), true));
  }

  // Format the xmlDoc to string.
  static const int kNiceFormat = 1;
  int doc_str_size = 0;
  xmlChar* doc_str = nullptr;
  xmlDocDumpFormatMemoryEnc(doc.get(), &doc_str, &doc_str_size, "UTF-8",
                            kNiceFormat);
  std::string output(doc_str, doc_str + doc_str_size);
  xmlFree(doc_str);
  return output;
}

bool XmlNode::GetAttribute(const std::string& name, std::string* value) const {
  xml::scoped_xml_ptr<xmlChar> str(
      xmlGetProp(impl_->node.get(), BAD_CAST name.c_str()));
  if (!str)
    return false;
  *value = reinterpret_cast<const char*>(str.get());
  return true;
}

xmlNode* XmlNode::GetRawPtr() const {
  return impl_->node.get();
}

RepresentationBaseXmlNode::RepresentationBaseXmlNode(const std::string& name)
    : XmlNode(name) {}
RepresentationBaseXmlNode::~RepresentationBaseXmlNode() {}

bool RepresentationBaseXmlNode::AddContentProtectionElements(
    const std::list<ContentProtectionElement>& content_protection_elements) {
  for (const auto& elem : content_protection_elements) {
    RCHECK(AddContentProtectionElement(elem));
  }

  return true;
}

bool RepresentationBaseXmlNode::AddSupplementalProperty(
    const std::string& scheme_id_uri,
    const std::string& value) {
  return AddDescriptor("SupplementalProperty", scheme_id_uri, value);
}

bool RepresentationBaseXmlNode::AddEssentialProperty(
    const std::string& scheme_id_uri,
    const std::string& value) {
  return AddDescriptor("EssentialProperty", scheme_id_uri, value);
}

bool RepresentationBaseXmlNode::AddDescriptor(
    const std::string& descriptor_name,
    const std::string& scheme_id_uri,
    const std::string& value) {
  XmlNode descriptor(descriptor_name);
  RCHECK(descriptor.SetStringAttribute("schemeIdUri", scheme_id_uri));
  if (!value.empty())
    RCHECK(descriptor.SetStringAttribute("value", value));
  return AddChild(std::move(descriptor));
}

bool RepresentationBaseXmlNode::AddContentProtectionElement(
    const ContentProtectionElement& content_protection_element) {
  XmlNode content_protection_node("ContentProtection");

  // @value is an optional attribute.
  if (!content_protection_element.value.empty()) {
    RCHECK(content_protection_node.SetStringAttribute(
        "value", content_protection_element.value));
  }
  RCHECK(content_protection_node.SetStringAttribute(
      "schemeIdUri", content_protection_element.scheme_id_uri));

  for (const auto& pair : content_protection_element.additional_attributes) {
    RCHECK(content_protection_node.SetStringAttribute(pair.first, pair.second));
  }

  RCHECK(content_protection_node.AddElements(
      content_protection_element.subelements));
  return AddChild(std::move(content_protection_node));
}

AdaptationSetXmlNode::AdaptationSetXmlNode()
    : RepresentationBaseXmlNode("AdaptationSet") {}
AdaptationSetXmlNode::~AdaptationSetXmlNode() {}

bool AdaptationSetXmlNode::AddAccessibilityElement(
    const std::string& scheme_id_uri,
    const std::string& value) {
  return AddDescriptor("Accessibility", scheme_id_uri, value);
}

bool AdaptationSetXmlNode::AddRoleElement(const std::string& scheme_id_uri,
                                          const std::string& value) {
  return AddDescriptor("Role", scheme_id_uri, value);
}

RepresentationXmlNode::RepresentationXmlNode()
    : RepresentationBaseXmlNode("Representation") {}
RepresentationXmlNode::~RepresentationXmlNode() {}

bool RepresentationXmlNode::AddVideoInfo(const VideoInfo& video_info,
                                         bool set_width,
                                         bool set_height,
                                         bool set_frame_rate) {
  if (!video_info.has_width() || !video_info.has_height()) {
    LOG(ERROR) << "Missing width or height for adding a video info.";
    return false;
  }

  if (video_info.has_pixel_width() && video_info.has_pixel_height()) {
    RCHECK(SetStringAttribute(
        "sar", base::IntToString(video_info.pixel_width()) + ":" +
                   base::IntToString(video_info.pixel_height())));
  }

  if (set_width)
    RCHECK(SetIntegerAttribute("width", video_info.width()));
  if (set_height)
    RCHECK(SetIntegerAttribute("height", video_info.height()));
  if (set_frame_rate) {
    RCHECK(SetStringAttribute(
        "frameRate", base::IntToString(video_info.time_scale()) + "/" +
                         base::IntToString(video_info.frame_duration())));
  }

  if (video_info.has_playback_rate()) {
    RCHECK(SetStringAttribute("maxPlayoutRate",
                              base::IntToString(video_info.playback_rate())));
    // Since the trick play stream contains only key frames, there is no coding
    // dependency on the main stream. Simply set the codingDependency to false.
    // TODO(hmchen): propagate this attribute up to the AdaptationSet, since
    // all are set to false.
    RCHECK(SetStringAttribute("codingDependency", "false"));
  }
  return true;
}

bool RepresentationXmlNode::AddAudioInfo(const AudioInfo& audio_info) {
  return AddAudioChannelInfo(audio_info) &&
         AddAudioSamplingRateInfo(audio_info);
}

bool RepresentationXmlNode::AddVODOnlyInfo(const MediaInfo& media_info,
                                           bool use_segment_list,
                                           double target_segment_duration) {
  const bool use_single_segment_url_with_media =
      media_info.has_text_info() && media_info.has_presentation_time_offset();

  if (media_info.has_media_file_url() && !use_single_segment_url_with_media) {
    XmlNode base_url("BaseURL");
    base_url.SetContent(media_info.media_file_url());

    RCHECK(AddChild(std::move(base_url)));
  }

  const bool need_segment_base_or_list =
      use_segment_list || media_info.has_index_range() ||
      media_info.has_init_range() ||
      (media_info.has_reference_time_scale() && !media_info.has_text_info()) ||
      use_single_segment_url_with_media;

  if (!need_segment_base_or_list) {
    return true;
  }

  XmlNode child(use_segment_list || use_single_segment_url_with_media
                    ? "SegmentList"
                    : "SegmentBase");

  // Forcing SegmentList for longer audio causes sidx atom to not be
  // generated, therefore indexRange is not added to MPD if flag is set.
  if (media_info.has_index_range() && !use_segment_list) {
    RCHECK(child.SetStringAttribute("indexRange",
                                    RangeToString(media_info.index_range())));
  }

  if (media_info.has_reference_time_scale()) {
    RCHECK(child.SetIntegerAttribute("timescale",
                                     media_info.reference_time_scale()));

    if (use_segment_list && !use_single_segment_url_with_media) {
      const int64_t duration_seconds = static_cast<int64_t>(
          floor(target_segment_duration * media_info.reference_time_scale()));
      RCHECK(child.SetIntegerAttribute("duration", duration_seconds));
    }
  }

  if (media_info.has_presentation_time_offset()) {
    RCHECK(child.SetIntegerAttribute("presentationTimeOffset",
                                     media_info.presentation_time_offset()));
  }

  if (media_info.has_init_range()) {
    XmlNode initialization("Initialization");
    RCHECK(initialization.SetStringAttribute(
        "range", RangeToString(media_info.init_range())));

    RCHECK(child.AddChild(std::move(initialization)));
  }

  if (use_single_segment_url_with_media) {
    XmlNode media_url("SegmentURL");
    RCHECK(media_url.SetStringAttribute("media", media_info.media_file_url()));
    RCHECK(child.AddChild(std::move(media_url)));
  }

  // Since the SegmentURLs here do not have a @media element,
  // BaseURL element is mapped to the @media attribute.
  if (use_segment_list) {
    for (const Range& subsegment_range : media_info.subsegment_ranges()) {
      XmlNode subsegment("SegmentURL");
      RCHECK(subsegment.SetStringAttribute("mediaRange",
                                           RangeToString(subsegment_range)));

      RCHECK(child.AddChild(std::move(subsegment)));
    }
  }

  RCHECK(AddChild(std::move(child)));
  return true;
}

bool RepresentationXmlNode::AddLiveOnlyInfo(
    const MediaInfo& media_info,
    const std::list<SegmentInfo>& segment_infos,
    uint32_t start_number,
<<<<<<< HEAD
    bool is_low_latency_dash) {
=======
    bool low_latency_dash_mode) {
>>>>>>> e1b0c7c4
  XmlNode segment_template("SegmentTemplate");
  if (media_info.has_reference_time_scale()) {
    RCHECK(segment_template.SetIntegerAttribute(
        "timescale", media_info.reference_time_scale()));
  }

  if (media_info.has_segment_duration()) {
<<<<<<< HEAD
    RCHECK(segment_template.SetIntegerAttribute(
        "duration", media_info.segment_duration()));
=======
    RCHECK(segment_template.SetIntegerAttribute("duration",
                                                media_info.segment_duration()));
>>>>>>> e1b0c7c4
  }

  if (media_info.has_presentation_time_offset()) {
    RCHECK(segment_template.SetIntegerAttribute(
        "presentationTimeOffset", media_info.presentation_time_offset()));
  }

  if (media_info.has_availability_time_offset()) {
<<<<<<< HEAD
    // Set the availabilityTimeOffset to the precision of 3 decimal places.
    RCHECK(segment_template.SetFloatingPointAttribute(
        "availabilityTimeOffset", round(media_info.availability_time_offset()*1000)/1000));
=======
    RCHECK(segment_template.SetFloatingPointAttribute(
        "availabilityTimeOffset", media_info.availability_time_offset()));
>>>>>>> e1b0c7c4
  }

  if (media_info.has_init_segment_url()) {
    RCHECK(segment_template.SetStringAttribute("initialization",
                                               media_info.init_segment_url()));
  }

  if (media_info.has_segment_template_url()) {
    RCHECK(segment_template.SetStringAttribute(
        "media", media_info.segment_template_url()));
    RCHECK(segment_template.SetIntegerAttribute("startNumber", start_number));
  }

  if (!segment_infos.empty()) {
    // Don't use SegmentTimeline if all segments except the last one are of
    // the same duration.
    if (IsTimelineConstantDuration(segment_infos, start_number)) {
      RCHECK(segment_template.SetIntegerAttribute(
          "duration", segment_infos.front().duration));
      if (FLAGS_dash_add_last_segment_number_when_needed) {
        uint32_t last_segment_number = start_number - 1;
        for (const auto& segment_info_element : segment_infos)
          last_segment_number += segment_info_element.repeat + 1;

        RCHECK(AddSupplementalProperty(
            "http://dashif.org/guidelines/last-segment-number",
            std::to_string(last_segment_number)));
      }
    } else {
<<<<<<< HEAD
      if (!is_low_latency_dash){
=======
      if (!low_latency_dash_mode) {
>>>>>>> e1b0c7c4
        XmlNode segment_timeline("SegmentTimeline");
        RCHECK(PopulateSegmentTimeline(segment_infos, &segment_timeline));
        RCHECK(segment_template.AddChild(std::move(segment_timeline)));
      }
    }
  }
  return AddChild(std::move(segment_template));
}

bool RepresentationXmlNode::AddAudioChannelInfo(const AudioInfo& audio_info) {
  std::string audio_channel_config_scheme;
  std::string audio_channel_config_value;

  if (audio_info.codec() == kEC3Codec) {
    const auto& codec_data = audio_info.codec_specific_data();
    // Use MPEG scheme if the mpeg value is available and valid, fallback to
    // EC3 channel mapping otherwise.
    // See https://github.com/Dash-Industry-Forum/DASH-IF-IOP/issues/268
    const uint32_t ec3_channel_mpeg_value = codec_data.channel_mpeg_value();
    const uint32_t NO_MAPPING = 0xFFFFFFFF;
    if (ec3_channel_mpeg_value == NO_MAPPING) {
      // Convert EC3 channel map into string of hexadecimal digits. Spec: DASH-IF
      // Interoperability Points v3.0 9.2.1.2.
      const uint16_t ec3_channel_map =
        base::HostToNet16(codec_data.channel_mask());
      audio_channel_config_value =
        base::HexEncode(&ec3_channel_map, sizeof(ec3_channel_map));
      audio_channel_config_scheme =
        "tag:dolby.com,2014:dash:audio_channel_configuration:2011";
    } else {
      // Calculate EC3 channel configuration descriptor value with MPEG scheme.
      // Spec: ETSI TS 102 366 V1.4.1 Digital Audio Compression
      // (AC-3, Enhanced AC-3) I.1.2.
      audio_channel_config_value = base::UintToString(ec3_channel_mpeg_value);
      audio_channel_config_scheme = "urn:mpeg:mpegB:cicp:ChannelConfiguration";
    }
    bool ret = AddDescriptor("AudioChannelConfiguration",
                             audio_channel_config_scheme,
                             audio_channel_config_value);
    // Dolby Digital Plus JOC descriptor. Spec: ETSI TS 103 420 v1.2.1
    // Backwards-compatible object audio carriage using Enhanced AC-3 Standard
    // D.2.2.
    if (codec_data.ec3_joc_complexity() != 0) {
      std::string ec3_joc_complexity =
        base::UintToString(codec_data.ec3_joc_complexity());
      ret &= AddDescriptor("SupplementalProperty",
                           "tag:dolby.com,2018:dash:EC3_ExtensionType:2018",
                           "JOC");
      ret &= AddDescriptor("SupplementalProperty",
                           "tag:dolby.com,2018:dash:"
                           "EC3_ExtensionComplexityIndex:2018",
                           ec3_joc_complexity);
    }
    return ret;
  } else if (audio_info.codec().substr(0, 4) == kAC4Codec) {
    const auto& codec_data = audio_info.codec_specific_data();
    const bool ac4_ims_flag = codec_data.ac4_ims_flag();
    // Use MPEG scheme if the mpeg value is available and valid, fallback to
    // AC4 channel mask otherwise.
    // See https://github.com/Dash-Industry-Forum/DASH-IF-IOP/issues/268
    const uint32_t ac4_channel_mpeg_value = codec_data.channel_mpeg_value();
    const uint32_t NO_MAPPING = 0xFFFFFFFF;
    if (ac4_channel_mpeg_value == NO_MAPPING) {
      // Calculate AC-4 channel mask. Spec: ETSI TS 103 190-2 V1.2.1 Digital
      // Audio Compression (AC-4) Standard; Part 2: Immersive and personalized
      // audio G.3.1.
      const uint32_t ac4_channel_mask =
        base::HostToNet32(codec_data.channel_mask() << 8);
      audio_channel_config_value =
        base::HexEncode(&ac4_channel_mask, sizeof(ac4_channel_mask) - 1);
      // Note that the channel config schemes for EC-3 and AC-4 are different.
      // See https://github.com/Dash-Industry-Forum/DASH-IF-IOP/issues/268.
      audio_channel_config_scheme =
        "tag:dolby.com,2015:dash:audio_channel_configuration:2015";
    } else {
      // Calculate AC-4 channel configuration descriptor value with MPEG scheme.
      // Spec: ETSI TS 103 190-2 V1.2.1 Digital Audio Compression (AC-4) Standard;
      // Part 2: Immersive and personalized audio G.3.2.
      audio_channel_config_value = base::UintToString(ac4_channel_mpeg_value);
      audio_channel_config_scheme = "urn:mpeg:mpegB:cicp:ChannelConfiguration";
    }
    bool ret = AddDescriptor("AudioChannelConfiguration",
                             audio_channel_config_scheme,
                             audio_channel_config_value);
    if (ac4_ims_flag) {
      ret &= AddDescriptor("SupplementalProperty",
                           "tag:dolby.com,2016:dash:virtualized_content:2016",
                           "1");
    }
    return ret;
  } else {
    audio_channel_config_value = base::UintToString(audio_info.num_channels());
    audio_channel_config_scheme =
        "urn:mpeg:dash:23003:3:audio_channel_configuration:2011";
  }

  return AddDescriptor("AudioChannelConfiguration", audio_channel_config_scheme,
                       audio_channel_config_value);
}

// MPD expects one number for sampling frequency, or if it is a range it should
// be space separated.
bool RepresentationXmlNode::AddAudioSamplingRateInfo(
    const AudioInfo& audio_info) {
  return !audio_info.has_sampling_frequency() ||
         SetIntegerAttribute("audioSamplingRate",
                             audio_info.sampling_frequency());
}

}  // namespace xml
}  // namespace shaka<|MERGE_RESOLUTION|>--- conflicted
+++ resolved
@@ -461,11 +461,7 @@
     const MediaInfo& media_info,
     const std::list<SegmentInfo>& segment_infos,
     uint32_t start_number,
-<<<<<<< HEAD
-    bool is_low_latency_dash) {
-=======
     bool low_latency_dash_mode) {
->>>>>>> e1b0c7c4
   XmlNode segment_template("SegmentTemplate");
   if (media_info.has_reference_time_scale()) {
     RCHECK(segment_template.SetIntegerAttribute(
@@ -473,13 +469,8 @@
   }
 
   if (media_info.has_segment_duration()) {
-<<<<<<< HEAD
-    RCHECK(segment_template.SetIntegerAttribute(
-        "duration", media_info.segment_duration()));
-=======
     RCHECK(segment_template.SetIntegerAttribute("duration",
                                                 media_info.segment_duration()));
->>>>>>> e1b0c7c4
   }
 
   if (media_info.has_presentation_time_offset()) {
@@ -488,14 +479,8 @@
   }
 
   if (media_info.has_availability_time_offset()) {
-<<<<<<< HEAD
-    // Set the availabilityTimeOffset to the precision of 3 decimal places.
-    RCHECK(segment_template.SetFloatingPointAttribute(
-        "availabilityTimeOffset", round(media_info.availability_time_offset()*1000)/1000));
-=======
     RCHECK(segment_template.SetFloatingPointAttribute(
         "availabilityTimeOffset", media_info.availability_time_offset()));
->>>>>>> e1b0c7c4
   }
 
   if (media_info.has_init_segment_url()) {
@@ -525,11 +510,7 @@
             std::to_string(last_segment_number)));
       }
     } else {
-<<<<<<< HEAD
-      if (!is_low_latency_dash){
-=======
       if (!low_latency_dash_mode) {
->>>>>>> e1b0c7c4
         XmlNode segment_timeline("SegmentTimeline");
         RCHECK(PopulateSegmentTimeline(segment_infos, &segment_timeline));
         RCHECK(segment_template.AddChild(std::move(segment_timeline)));
