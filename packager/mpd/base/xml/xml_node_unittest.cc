--- conflicted
+++ resolved
@@ -232,49 +232,16 @@
           "</Representation>\n"));
 }
 
-<<<<<<< HEAD
-TEST(XmlNodeTest, AddAC4AudioInfo) {
-  MediaInfo::AudioInfo audio_info;
-  audio_info.set_codec("ac-4.02.01.02");
-  audio_info.set_sampling_frequency(48000);
-  auto* codec_data = audio_info.mutable_codec_specific_data();
-  codec_data->set_ac4_channel_mpeg_value(0xFFFFFFFF);
-  codec_data->set_ac4_channel_mask(0x0000C7);
-  codec_data->set_ac4_ims_flag(false);
-  codec_data->set_ac4_cbi_flag(false);
-=======
 TEST(XmlNodeTest, AddEC3AudioInfoMPEGScheme) {
   MediaInfo::AudioInfo audio_info;
   audio_info.set_codec("ec-3");
   audio_info.set_sampling_frequency(48000);
   audio_info.mutable_codec_specific_data()->set_ec3_channel_map(0xF801);
   audio_info.mutable_codec_specific_data()->set_ec3_channel_mpeg_value(6);
->>>>>>> 8913dbda
 
   RepresentationXmlNode representation;
   representation.AddAudioInfo(audio_info);
   EXPECT_THAT(
-<<<<<<< HEAD
-    representation.GetRawPtr(),
-    XmlNodeEqual(
-      "<Representation audioSamplingRate=\"48000\">\n"
-      "  <AudioChannelConfiguration\n"
-      "   schemeIdUri=\n"
-      "    \"tag:dolby.com,2015:dash:audio_channel_configuration:2015\"\n"
-      "   value=\"0000C7\"/>\n"
-      "</Representation>\n"));
-}
-
-TEST(XmlNodeTest, AddAC4AudioInfoMPEGScheme) {
-  MediaInfo::AudioInfo audio_info;
-  audio_info.set_codec("ac-4.02.01.00");
-  audio_info.set_sampling_frequency(48000);
-  auto* codec_data = audio_info.mutable_codec_specific_data();
-  codec_data->set_ac4_channel_mpeg_value(2);
-  codec_data->set_ac4_channel_mask(0x000001);
-  codec_data->set_ac4_ims_flag(false);
-  codec_data->set_ac4_cbi_flag(false);
-=======
       representation.GetRawPtr(),
       XmlNodeEqual(
           "<Representation audioSamplingRate=\"48000\">\n"
@@ -292,48 +259,10 @@
   audio_info.mutable_codec_specific_data()->set_ec3_channel_map(0xF801);
   audio_info.mutable_codec_specific_data()->set_ec3_channel_mpeg_value(6);
   audio_info.mutable_codec_specific_data()->set_ec3_joc_complexity(16);
->>>>>>> 8913dbda
 
   RepresentationXmlNode representation;
   representation.AddAudioInfo(audio_info);
   EXPECT_THAT(
-<<<<<<< HEAD
-    representation.GetRawPtr(),
-    XmlNodeEqual(
-      "<Representation audioSamplingRate=\"48000\">\n"
-      "  <AudioChannelConfiguration\n"
-      "   schemeIdUri=\n"
-      "    \"urn:mpeg:mpegB:cicp:ChannelConfiguration\"\n"
-      "   value=\"2\"/>\n"
-      "</Representation>\n"));
-}
-
-TEST(XmlNodeTest, AddAC4AudioInfoMPEGSchemeIMS) {
-  MediaInfo::AudioInfo audio_info;
-  audio_info.set_codec("ac-4.02.02.00");
-  audio_info.set_sampling_frequency(48000);
-  auto* codec_data = audio_info.mutable_codec_specific_data();
-  codec_data->set_ac4_channel_mpeg_value(2);
-  codec_data->set_ac4_channel_mask(0x000001);
-  codec_data->set_ac4_ims_flag(true);
-  codec_data->set_ac4_cbi_flag(false);
-
-  RepresentationXmlNode representation;
-  representation.AddAudioInfo(audio_info);
-  EXPECT_THAT(
-    representation.GetRawPtr(),
-    XmlNodeEqual(
-      "<Representation audioSamplingRate=\"48000\">\n"
-      "  <AudioChannelConfiguration\n"
-      "   schemeIdUri=\n"
-      "    \"urn:mpeg:mpegB:cicp:ChannelConfiguration\"\n"
-      "   value=\"2\"/>\n"
-      "  <SupplementalProperty\n"
-      "   schemeIdUri=\n"
-      "    \"tag:dolby.com,2016:dash:virtualized_content:2016\"\n"
-      "   value=\"1\"/>\n"
-      "</Representation>\n"));
-=======
       representation.GetRawPtr(),
       XmlNodeEqual(
           "<Representation audioSamplingRate=\"48000\">\n"
@@ -350,7 +279,79 @@
           "    \"tag:dolby.com,2018:dash:EC3_ExtensionComplexityIndex:2018\"\n"
           "   value=\"16\"/>\n"
           "</Representation>\n"));
->>>>>>> 8913dbda
+}
+
+TEST(XmlNodeTest, AddAC4AudioInfo) {
+  MediaInfo::AudioInfo audio_info;
+  audio_info.set_codec("ac-4.02.01.02");
+  audio_info.set_sampling_frequency(48000);
+  auto* codec_data = audio_info.mutable_codec_specific_data();
+  codec_data->set_ac4_channel_mpeg_value(0xFFFFFFFF);
+  codec_data->set_ac4_channel_mask(0x0000C7);
+  codec_data->set_ac4_ims_flag(false);
+  codec_data->set_ac4_cbi_flag(false);
+
+  RepresentationXmlNode representation;
+  representation.AddAudioInfo(audio_info);
+  EXPECT_THAT(
+    representation.GetRawPtr(),
+    XmlNodeEqual(
+      "<Representation audioSamplingRate=\"48000\">\n"
+      "  <AudioChannelConfiguration\n"
+      "   schemeIdUri=\n"
+      "    \"tag:dolby.com,2015:dash:audio_channel_configuration:2015\"\n"
+      "   value=\"0000C7\"/>\n"
+      "</Representation>\n"));
+}
+
+TEST(XmlNodeTest, AddAC4AudioInfoMPEGScheme) {
+  MediaInfo::AudioInfo audio_info;
+  audio_info.set_codec("ac-4.02.01.00");
+  audio_info.set_sampling_frequency(48000);
+  auto* codec_data = audio_info.mutable_codec_specific_data();
+  codec_data->set_ac4_channel_mpeg_value(2);
+  codec_data->set_ac4_channel_mask(0x000001);
+  codec_data->set_ac4_ims_flag(false);
+  codec_data->set_ac4_cbi_flag(false);
+
+  RepresentationXmlNode representation;
+  representation.AddAudioInfo(audio_info);
+  EXPECT_THAT(
+    representation.GetRawPtr(),
+    XmlNodeEqual(
+      "<Representation audioSamplingRate=\"48000\">\n"
+      "  <AudioChannelConfiguration\n"
+      "   schemeIdUri=\n"
+      "    \"urn:mpeg:mpegB:cicp:ChannelConfiguration\"\n"
+      "   value=\"2\"/>\n"
+      "</Representation>\n"));
+}
+
+TEST(XmlNodeTest, AddAC4AudioInfoMPEGSchemeIMS) {
+  MediaInfo::AudioInfo audio_info;
+  audio_info.set_codec("ac-4.02.02.00");
+  audio_info.set_sampling_frequency(48000);
+  auto* codec_data = audio_info.mutable_codec_specific_data();
+  codec_data->set_ac4_channel_mpeg_value(2);
+  codec_data->set_ac4_channel_mask(0x000001);
+  codec_data->set_ac4_ims_flag(true);
+  codec_data->set_ac4_cbi_flag(false);
+
+  RepresentationXmlNode representation;
+  representation.AddAudioInfo(audio_info);
+  EXPECT_THAT(
+    representation.GetRawPtr(),
+    XmlNodeEqual(
+      "<Representation audioSamplingRate=\"48000\">\n"
+      "  <AudioChannelConfiguration\n"
+      "   schemeIdUri=\n"
+      "    \"urn:mpeg:mpegB:cicp:ChannelConfiguration\"\n"
+      "   value=\"2\"/>\n"
+      "  <SupplementalProperty\n"
+      "   schemeIdUri=\n"
+      "    \"tag:dolby.com,2016:dash:virtualized_content:2016\"\n"
+      "   value=\"1\"/>\n"
+      "</Representation>\n"));
 }
 
 class LiveSegmentTimelineTest : public ::testing::Test {
