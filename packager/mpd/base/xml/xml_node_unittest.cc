// Copyright 2014 Google Inc. All rights reserved.
//
// Use of this source code is governed by a BSD-style
// license that can be found in the LICENSE file or at
// https://developers.google.com/open-source/licenses/bsd

#include <gflags/gflags.h>
#include <gmock/gmock.h>
#include <gtest/gtest.h>
#include <libxml/tree.h>

#include <list>

#include "packager/base/logging.h"
#include "packager/base/strings/string_util.h"
#include "packager/mpd/base/segment_info.h"
#include "packager/mpd/base/xml/xml_node.h"
#include "packager/mpd/test/mpd_builder_test_helper.h"
#include "packager/mpd/test/xml_compare.h"

DECLARE_bool(segment_template_constant_duration);
DECLARE_bool(dash_add_last_segment_number_when_needed);


using ::testing::ElementsAre;

namespace shaka {
namespace xml {

namespace {

// Template so that it works for ContentProtectionXml and
// ContentProtectionXml::Element.
template <typename XmlElement>
void AddAttribute(const std::string& name,
                  const std::string& value,
                  XmlElement* content_protection_xml) {
  MediaInfo::ContentProtectionXml::AttributeNameValuePair* attribute =
      content_protection_xml->add_attributes();
  attribute->set_name(name);
  attribute->set_value(value);
}

}  // namespace

// Make sure XmlEqual() is functioning correctly.
// TODO(rkuroiwa): Move this to a separate file. This requires it to be TEST
// due to gtest /test
TEST(XmlNodeTest, MetaTestXmlElementsEqual) {
  static const char kXml1[] =
      "<A>\n"
      "  <B\n"
      "    c=\"1\""
      "    e=\"foobar\""
      "    somelongnameattribute=\"somevalue\">\n"
      "      <Bchild childvalue=\"3\"\n"
      "              f=\"4\"/>\n"
      "  </B>\n"
      "  <C />\n"
      "</A>";


  // This is same as kXml1 but the attributes are reordered. Note that the
  // children are not reordered.
  static const char kXml1AttributeReorder[] =
      "<A>\n"
      "  <B\n"
      "    c=\"1\""
      "    somelongnameattribute=\"somevalue\"\n"
      "    e=\"foobar\">"
      "      <Bchild childvalue=\"3\"\n"
      "              f=\"4\"/>\n"
      "  </B>\n"
      "  <C />\n"
      "</A>";

  // <C> is before <B>.
  static const char kXml1ChildrenReordered[] =
      "<A>\n"
      "  <C />\n"
      "  <B\n"
      "    d=\"2\""
      "    c=\"1\""
      "    somelongnameattribute=\"somevalue\"\n"
      "    e=\"foobar\">"
      "      <Bchild childvalue=\"3\"\n"
      "              f=\"4\"/>\n"
      "  </B>\n"
      "</A>";

  // <C> is before <B>.
  static const char kXml1RemovedAttributes[] =
      "<A>\n"
      "  <B\n"
      "    d=\"2\"\n>"
      "      <Bchild f=\"4\"/>\n"
      "  </B>\n"
      "  <C />\n"
      "</A>";

  static const char kXml2[] =
      "<A>\n"
      "  <C />\n"
      "</A>";

  // In XML <C />, <C></C>, and <C/> mean the same thing.
  static const char kXml2DifferentSyntax[] =
      "<A>\n"
      "  <C></C>\n"
      "</A>";

  static const char kXml2MoreDifferentSyntax[] =
      "<A>\n"
      "  <C/>\n"
      "</A>";

  // Identity.
  ASSERT_TRUE(XmlEqual(kXml1, kXml1));

  // Equivalent.
  ASSERT_TRUE(XmlEqual(kXml1, kXml1AttributeReorder));
  ASSERT_TRUE(XmlEqual(kXml2, kXml2DifferentSyntax));
  ASSERT_TRUE(XmlEqual(kXml2, kXml2MoreDifferentSyntax));

  // Different.
  ASSERT_FALSE(XmlEqual(kXml1, kXml2));
  ASSERT_FALSE(XmlEqual(kXml1, kXml1ChildrenReordered));
  ASSERT_FALSE(XmlEqual(kXml1, kXml1RemovedAttributes));
  ASSERT_FALSE(XmlEqual(kXml1AttributeReorder, kXml1ChildrenReordered));
}

// Verify that if contents are different, XmlEqual returns false.
// This is to catch the case where just using xmlNodeGetContent() on elements
// that have subelements don't quite work well.
// xmlNodeGetContent(<A>) (for both <A>s) will return "content1content2".
// But if it is run on <B> for the first XML, it will return "content1", but
// for second XML will return "c".
TEST(XmlNodeTest, MetaTestXmlEqualDifferentContent) {
  ASSERT_FALSE(XmlEqual(
      "<A><B>content1</B><B>content2</B></A>",
      "<A><B>c</B><B>ontent1content2</B></A>"));
}

TEST(XmlNodeTest, ExtractReferencedNamespaces) {
  XmlNode grand_child_with_namespace("grand_ns:grand_child");
  grand_child_with_namespace.SetContent("grand child content");

  XmlNode child("child1");
  child.SetContent("child1 content");
  ASSERT_TRUE(child.AddChild(std::move(grand_child_with_namespace)));

  XmlNode child_with_namespace("child_ns:child2");
  child_with_namespace.SetContent("child2 content");

  XmlNode root("root");
  ASSERT_TRUE(root.AddChild(std::move(child)));
  ASSERT_TRUE(root.AddChild(std::move(child_with_namespace)));

  EXPECT_THAT(root.ExtractReferencedNamespaces(),
              ElementsAre("child_ns", "grand_ns"));
}

TEST(XmlNodeTest, ExtractReferencedNamespacesFromAttributes) {
  XmlNode child("child");
  ASSERT_TRUE(child.SetStringAttribute("child_attribute_ns:attribute",
                                       "child attribute value"));

  XmlNode root("root");
  ASSERT_TRUE(root.AddChild(std::move(child)));
  ASSERT_TRUE(root.SetStringAttribute("root_attribute_ns:attribute",
                                      "root attribute value"));

  EXPECT_THAT(root.ExtractReferencedNamespaces(),
              ElementsAre("child_attribute_ns", "root_attribute_ns"));
}

// Verify that AddContentProtectionElements work.
// xmlReadMemory() (used in XmlEqual()) doesn't like XML fragments that have
// namespaces without context, e.g. <cenc:pssh> element.
// The MpdBuilderTests work because the MPD element has xmlns:cenc attribute.
// Tests that have <cenc:pssh> is in mpd_builder_unittest.
TEST(XmlNodeTest, AddContentProtectionElements) {
  std::list<ContentProtectionElement> content_protections;
  ContentProtectionElement content_protection_widevine;
  content_protection_widevine.scheme_id_uri =
      "urn:uuid:edef8ba9-79d6-4ace-a3c8-27dcd51d21ed";
  content_protection_widevine.value = "SOME bogus Widevine DRM version";
  Element any_element;
  any_element.name = "AnyElement";
  any_element.content = "any content";
  content_protection_widevine.subelements.push_back(any_element);
  content_protections.push_back(content_protection_widevine);

  ContentProtectionElement content_protection_clearkey;
  content_protection_clearkey.scheme_id_uri =
      "urn:uuid:1077efec-c0b2-4d02-ace3-3c1e52e2fb4b";
  content_protections.push_back(content_protection_clearkey);

  RepresentationXmlNode representation;
  ASSERT_TRUE(representation.AddContentProtectionElements(content_protections));
  EXPECT_THAT(
      representation,
      XmlNodeEqual(
          "<Representation>\n"
          " <ContentProtection\n"
          "   schemeIdUri=\"urn:uuid:edef8ba9-79d6-4ace-a3c8-27dcd51d21ed\"\n"
          "   value=\"SOME bogus Widevine DRM version\">\n"
          "     <AnyElement>any content</AnyElement>\n"
          " </ContentProtection>\n"
          " <ContentProtection\n"
          "   schemeIdUri=\"urn:uuid:1077efec-c0b2-4d02-ace3-3c1e52e2fb4b\">"
          " </ContentProtection>\n"
          "</Representation>"));
}

TEST(XmlNodeTest, AddEC3AudioInfo) {
  MediaInfo::AudioInfo audio_info;
  audio_info.set_codec("ec-3");
  audio_info.set_sampling_frequency(48000);
  audio_info.mutable_codec_specific_data()->set_channel_mask(0xF801);
  audio_info.mutable_codec_specific_data()->set_channel_mpeg_value(
      0xFFFFFFFF);

  RepresentationXmlNode representation;
  ASSERT_TRUE(representation.AddAudioInfo(audio_info));
  EXPECT_THAT(
      representation,
      XmlNodeEqual(
          "<Representation audioSamplingRate=\"48000\">\n"
          "  <AudioChannelConfiguration\n"
          "   schemeIdUri=\n"
          "    \"tag:dolby.com,2014:dash:audio_channel_configuration:2011\"\n"
          "   value=\"F801\"/>\n"
          "</Representation>\n"));
}

TEST(XmlNodeTest, AddEC3AudioInfoMPEGScheme) {
  MediaInfo::AudioInfo audio_info;
  audio_info.set_codec("ec-3");
  audio_info.set_sampling_frequency(48000);
  audio_info.mutable_codec_specific_data()->set_channel_mask(0xF801);
  audio_info.mutable_codec_specific_data()->set_channel_mpeg_value(6);

  RepresentationXmlNode representation;
  ASSERT_TRUE(representation.AddAudioInfo(audio_info));
  EXPECT_THAT(representation,
              XmlNodeEqual("<Representation audioSamplingRate=\"48000\">\n"
                           "  <AudioChannelConfiguration\n"
                           "   schemeIdUri=\n"
                           "    \"urn:mpeg:mpegB:cicp:ChannelConfiguration\"\n"
                           "   value=\"6\"/>\n"
                           "</Representation>\n"));
}

TEST(XmlNodeTest, AddEC3AudioInfoMPEGSchemeJOC) {
  MediaInfo::AudioInfo audio_info;
  audio_info.set_codec("ec-3");
  audio_info.set_sampling_frequency(48000);
  audio_info.mutable_codec_specific_data()->set_channel_mask(0xF801);
  audio_info.mutable_codec_specific_data()->set_channel_mpeg_value(6);
  audio_info.mutable_codec_specific_data()->set_ec3_joc_complexity(16);

  RepresentationXmlNode representation;
  ASSERT_TRUE(representation.AddAudioInfo(audio_info));
  EXPECT_THAT(
      representation,
      XmlNodeEqual(
          "<Representation audioSamplingRate=\"48000\">\n"
          "  <AudioChannelConfiguration\n"
          "   schemeIdUri=\n"
          "    \"urn:mpeg:mpegB:cicp:ChannelConfiguration\"\n"
          "   value=\"6\"/>\n"
          "  <SupplementalProperty\n"
          "   schemeIdUri=\n"
          "    \"tag:dolby.com,2018:dash:EC3_ExtensionType:2018\"\n"
          "   value=\"JOC\"/>\n"
          "  <SupplementalProperty\n"
          "   schemeIdUri=\n"
          "    \"tag:dolby.com,2018:dash:EC3_ExtensionComplexityIndex:2018\"\n"
          "   value=\"16\"/>\n"
          "</Representation>\n"));
}

TEST(XmlNodeTest, AddAC4AudioInfo) {
  MediaInfo::AudioInfo audio_info;
  audio_info.set_codec("ac-4.02.01.02");
  audio_info.set_sampling_frequency(48000);
  auto* codec_data = audio_info.mutable_codec_specific_data();
  codec_data->set_channel_mpeg_value(0xFFFFFFFF);
  codec_data->set_channel_mask(0x0000C7);
  codec_data->set_ac4_ims_flag(false);
  codec_data->set_ac4_cbi_flag(false);

  RepresentationXmlNode representation;
  ASSERT_TRUE(representation.AddAudioInfo(audio_info));
  EXPECT_THAT(
      representation,
      XmlNodeEqual(
          "<Representation audioSamplingRate=\"48000\">\n"
          "  <AudioChannelConfiguration\n"
          "   schemeIdUri=\n"
          "    \"tag:dolby.com,2015:dash:audio_channel_configuration:2015\"\n"
          "   value=\"0000C7\"/>\n"
          "</Representation>\n"));
}

TEST(XmlNodeTest, AddAC4AudioInfoMPEGScheme) {
  MediaInfo::AudioInfo audio_info;
  audio_info.set_codec("ac-4.02.01.00");
  audio_info.set_sampling_frequency(48000);
  auto* codec_data = audio_info.mutable_codec_specific_data();
  codec_data->set_channel_mpeg_value(2);
  codec_data->set_channel_mask(0x000001);
  codec_data->set_ac4_ims_flag(false);
  codec_data->set_ac4_cbi_flag(false);

  RepresentationXmlNode representation;
  ASSERT_TRUE(representation.AddAudioInfo(audio_info));
  EXPECT_THAT(representation,
              XmlNodeEqual("<Representation audioSamplingRate=\"48000\">\n"
                           "  <AudioChannelConfiguration\n"
                           "   schemeIdUri=\n"
                           "    \"urn:mpeg:mpegB:cicp:ChannelConfiguration\"\n"
                           "   value=\"2\"/>\n"
                           "</Representation>\n"));
}

TEST(XmlNodeTest, AddAC4AudioInfoMPEGSchemeIMS) {
  MediaInfo::AudioInfo audio_info;
  audio_info.set_codec("ac-4.02.02.00");
  audio_info.set_sampling_frequency(48000);
  auto* codec_data = audio_info.mutable_codec_specific_data();
  codec_data->set_channel_mpeg_value(2);
  codec_data->set_channel_mask(0x000001);
  codec_data->set_ac4_ims_flag(true);
  codec_data->set_ac4_cbi_flag(false);

  RepresentationXmlNode representation;
  ASSERT_TRUE(representation.AddAudioInfo(audio_info));
  EXPECT_THAT(
      representation,
      XmlNodeEqual("<Representation audioSamplingRate=\"48000\">\n"
                   "  <AudioChannelConfiguration\n"
                   "   schemeIdUri=\n"
                   "    \"urn:mpeg:mpegB:cicp:ChannelConfiguration\"\n"
                   "   value=\"2\"/>\n"
                   "  <SupplementalProperty\n"
                   "   schemeIdUri=\n"
                   "    \"tag:dolby.com,2016:dash:virtualized_content:2016\"\n"
                   "   value=\"1\"/>\n"
                   "</Representation>\n"));
}

class LiveSegmentTimelineTest : public ::testing::Test {
 protected:
  void SetUp() override {
    FLAGS_segment_template_constant_duration = true;
    media_info_.set_segment_template_url("$Number$.m4s");
  }

  void TearDown() override { FLAGS_segment_template_constant_duration = false; }

  MediaInfo media_info_;
};

TEST_F(LiveSegmentTimelineTest, OneSegmentInfo) {
  const uint32_t kStartNumber = 1;
  const int64_t kStartTime = 0;
  const int64_t kDuration = 100;
  const uint64_t kRepeat = 9;
  const bool kIsLowLatency = false;

  std::list<SegmentInfo> segment_infos = {
      {kStartTime, kDuration, kRepeat},
  };
  RepresentationXmlNode representation;
<<<<<<< HEAD
  ASSERT_TRUE(
      representation.AddLiveOnlyInfo(media_info_, segment_infos, kStartNumber, kIsLowLatency));
=======
  ASSERT_TRUE(representation.AddLiveOnlyInfo(media_info_, segment_infos,
                                             kStartNumber, kIsLowLatency));
>>>>>>> e1b0c7c4

  EXPECT_THAT(
      representation,
      XmlNodeEqual("<Representation>"
                   "  <SegmentTemplate media=\"$Number$.m4s\" "
                   "                   startNumber=\"1\" duration=\"100\"/>"
                   "</Representation>"));
}

TEST_F(LiveSegmentTimelineTest, OneSegmentInfoNonZeroStartTime) {
  const uint32_t kStartNumber = 1;
  const int64_t kNonZeroStartTime = 500;
  const int64_t kDuration = 100;
  const uint64_t kRepeat = 9;
  const bool kIsLowLatency = false;

  std::list<SegmentInfo> segment_infos = {
      {kNonZeroStartTime, kDuration, kRepeat},
  };
  RepresentationXmlNode representation;
<<<<<<< HEAD
  ASSERT_TRUE(
      representation.AddLiveOnlyInfo(media_info_, segment_infos, kStartNumber, kIsLowLatency));
=======
  ASSERT_TRUE(representation.AddLiveOnlyInfo(media_info_, segment_infos,
                                             kStartNumber, kIsLowLatency));
>>>>>>> e1b0c7c4

  EXPECT_THAT(representation,
              XmlNodeEqual(
                  "<Representation>"
                  "  <SegmentTemplate media=\"$Number$.m4s\" startNumber=\"1\">"
                  "    <SegmentTimeline>"
                  "      <S t=\"500\" d=\"100\" r=\"9\"/>"
                  "    </SegmentTimeline>"
                  "  </SegmentTemplate>"
                  "</Representation>"));
}

TEST_F(LiveSegmentTimelineTest, OneSegmentInfoMatchingStartTimeAndNumber) {
  const uint32_t kStartNumber = 6;
  const int64_t kNonZeroStartTime = 500;
  const int64_t kDuration = 100;
  const uint64_t kRepeat = 9;
  const bool kIsLowLatency = false;

  std::list<SegmentInfo> segment_infos = {
      {kNonZeroStartTime, kDuration, kRepeat},
  };
  RepresentationXmlNode representation;
<<<<<<< HEAD
  ASSERT_TRUE(
      representation.AddLiveOnlyInfo(media_info_, segment_infos, kStartNumber, kIsLowLatency));
=======
  ASSERT_TRUE(representation.AddLiveOnlyInfo(media_info_, segment_infos,
                                             kStartNumber, kIsLowLatency));
>>>>>>> e1b0c7c4

  EXPECT_THAT(
      representation,
      XmlNodeEqual("<Representation>"
                   "  <SegmentTemplate media=\"$Number$.m4s\" "
                   "                   startNumber=\"6\" duration=\"100\"/>"
                   "</Representation>"));
}

TEST_F(LiveSegmentTimelineTest, AllSegmentsSameDurationExpectLastOne) {
  const uint32_t kStartNumber = 1;
  const bool kIsLowLatency = false;

  const int64_t kStartTime1 = 0;
  const int64_t kDuration1 = 100;
  const uint64_t kRepeat1 = 9;

  const int64_t kStartTime2 = kStartTime1 + (kRepeat1 + 1) * kDuration1;
  const int64_t kDuration2 = 200;
  const uint64_t kRepeat2 = 0;

  std::list<SegmentInfo> segment_infos = {
      {kStartTime1, kDuration1, kRepeat1},
      {kStartTime2, kDuration2, kRepeat2},
  };
  RepresentationXmlNode representation;
<<<<<<< HEAD
  ASSERT_TRUE(
      representation.AddLiveOnlyInfo(media_info_, segment_infos, kStartNumber, kIsLowLatency));
=======
  ASSERT_TRUE(representation.AddLiveOnlyInfo(media_info_, segment_infos,
                                             kStartNumber, kIsLowLatency));
>>>>>>> e1b0c7c4

  EXPECT_THAT(
      representation,
      XmlNodeEqual("<Representation>"
                   "  <SegmentTemplate media=\"$Number$.m4s\" "
                   "                   startNumber=\"1\" duration=\"100\"/>"
                   "</Representation>"));
}

TEST_F(LiveSegmentTimelineTest, SecondSegmentInfoNonZeroRepeat) {
  const uint32_t kStartNumber = 1;
  const bool kIsLowLatency = false;

  const int64_t kStartTime1 = 0;
  const int64_t kDuration1 = 100;
  const uint64_t kRepeat1 = 9;

  const int64_t kStartTime2 = kStartTime1 + (kRepeat1 + 1) * kDuration1;
  const int64_t kDuration2 = 200;
  const uint64_t kRepeat2 = 1;

  std::list<SegmentInfo> segment_infos = {
      {kStartTime1, kDuration1, kRepeat1},
      {kStartTime2, kDuration2, kRepeat2},
  };
  RepresentationXmlNode representation;
<<<<<<< HEAD
  ASSERT_TRUE(
      representation.AddLiveOnlyInfo(media_info_, segment_infos, kStartNumber, kIsLowLatency));
=======
  ASSERT_TRUE(representation.AddLiveOnlyInfo(media_info_, segment_infos,
                                             kStartNumber, kIsLowLatency));
>>>>>>> e1b0c7c4

  EXPECT_THAT(representation,
              XmlNodeEqual(
                  "<Representation>"
                  "  <SegmentTemplate media=\"$Number$.m4s\" startNumber=\"1\">"
                  "    <SegmentTimeline>"
                  "      <S t=\"0\" d=\"100\" r=\"9\"/>"
                  "      <S t=\"1000\" d=\"200\" r=\"1\"/>"
                  "    </SegmentTimeline>"
                  "  </SegmentTemplate>"
                  "</Representation>"));
}

TEST_F(LiveSegmentTimelineTest, TwoSegmentInfoWithGap) {
  const uint32_t kStartNumber = 1;
  const bool kIsLowLatency = false;

  const int64_t kStartTime1 = 0;
  const int64_t kDuration1 = 100;
  const uint64_t kRepeat1 = 9;

  const uint64_t kGap = 100;
  const int64_t kStartTime2 = kGap + kStartTime1 + (kRepeat1 + 1) * kDuration1;
  const int64_t kDuration2 = 200;
  const uint64_t kRepeat2 = 0;

  std::list<SegmentInfo> segment_infos = {
      {kStartTime1, kDuration1, kRepeat1},
      {kStartTime2, kDuration2, kRepeat2},
  };
  RepresentationXmlNode representation;
<<<<<<< HEAD
  ASSERT_TRUE(
      representation.AddLiveOnlyInfo(media_info_, segment_infos, kStartNumber, kIsLowLatency));
=======
  ASSERT_TRUE(representation.AddLiveOnlyInfo(media_info_, segment_infos,
                                             kStartNumber, kIsLowLatency));
>>>>>>> e1b0c7c4

  EXPECT_THAT(representation,
              XmlNodeEqual(
                  "<Representation>"
                  "  <SegmentTemplate media=\"$Number$.m4s\" startNumber=\"1\">"
                  "    <SegmentTimeline>"
                  "      <S t=\"0\" d=\"100\" r=\"9\"/>"
                  "      <S t=\"1100\" d=\"200\"/>"
                  "    </SegmentTimeline>"
                  "  </SegmentTemplate>"
                  "</Representation>"));
}

TEST_F(LiveSegmentTimelineTest, LastSegmentNumberSupplementalProperty) {
  const uint32_t kStartNumber = 1;
  const int64_t kStartTime = 0;
  const int64_t kDuration = 100;
  const uint64_t kRepeat = 9;
  const bool kIsLowLatency = false;

  std::list<SegmentInfo> segment_infos = {
      {kStartTime, kDuration, kRepeat},
  };
  RepresentationXmlNode representation;
  FLAGS_dash_add_last_segment_number_when_needed = true;

<<<<<<< HEAD
  ASSERT_TRUE(
      representation.AddLiveOnlyInfo(media_info_, segment_infos, kStartNumber, kIsLowLatency));
=======
  ASSERT_TRUE(representation.AddLiveOnlyInfo(media_info_, segment_infos,
                                             kStartNumber, kIsLowLatency));
>>>>>>> e1b0c7c4

  EXPECT_THAT(
      representation,
      XmlNodeEqual("<Representation>"
                   "<SupplementalProperty schemeIdUri=\"http://dashif.org/"
                   "guidelines/last-segment-number\" value=\"10\"/>"
                   "  <SegmentTemplate media=\"$Number$.m4s\" "
                   "                   startNumber=\"1\" duration=\"100\"/>"
                   "</Representation>"));
  FLAGS_dash_add_last_segment_number_when_needed = false;
}

// Creating a separate Test Suite for RepresentationXmlNode::AddVODOnlyInfo
class OnDemandVODSegmentTest : public ::testing::Test {
};

TEST_F(OnDemandVODSegmentTest, SegmentBase) {
  const char kTestMediaInfo[] =
      "audio_info {\n"
      "  codec: 'mp4a.40.2'\n"
      "  sampling_frequency: 44100\n"
      "  time_scale: 44100\n"
      "  num_channels: 2\n"
      "}\n"
      "init_range {\n"
      "  begin: 0\n"
      "  end: 863\n"
      "}\n"
      "index_range {\n"
      "  begin: 864\n"
      "  end: 931\n"
      "}\n"
      "media_file_url: 'encrypted_audio.mp4'\n"
      "media_duration_seconds: 24.009434\n"
      "reference_time_scale: 44100\n"
      "presentation_time_offset: 100\n";

  const MediaInfo media_info = ConvertToMediaInfo(kTestMediaInfo);

  RepresentationXmlNode representation;
  ASSERT_TRUE(representation.AddVODOnlyInfo(media_info, false, 100));
  EXPECT_THAT(representation,
              XmlNodeEqual("<Representation>"
                           "<BaseURL>encrypted_audio.mp4</BaseURL>"
                           "<SegmentBase indexRange=\"864-931\" "
                           "timescale=\"44100\" presentationTimeOffset=\"100\">"
                           "<Initialization range=\"0-863\"/>"
                           "</SegmentBase>"
                           "</Representation>"));
}

TEST_F(OnDemandVODSegmentTest, TextInfoBaseUrl) {
  const char kTextMediaInfo[] =
      "text_info {\n"
      "  codec: 'ttml'\n"
      "  language: 'en'\n"
      "  type: SUBTITLE\n"
      "}\n"
      "media_duration_seconds: 35\n"
      "bandwidth: 1000\n"
      "media_file_url: 'subtitle.xml'\n"
      "container_type: CONTAINER_TEXT\n";

  const MediaInfo media_info = ConvertToMediaInfo(kTextMediaInfo);

  RepresentationXmlNode representation;
  ASSERT_TRUE(representation.AddVODOnlyInfo(media_info, false, 100));
  EXPECT_THAT(representation, XmlNodeEqual("<Representation>"
                                           "<BaseURL>subtitle.xml</BaseURL>"
                                           "</Representation>"));
}

TEST_F(OnDemandVODSegmentTest, TextInfoWithPresentationOffset) {
  const char kTextMediaInfo[] =
      "text_info {\n"
      "  codec: 'ttml'\n"
      "  language: 'en'\n"
      "  type: SUBTITLE\n"
      "}\n"
      "media_duration_seconds: 35\n"
      "bandwidth: 1000\n"
      "media_file_url: 'subtitle.xml'\n"
      "container_type: CONTAINER_TEXT\n"
      "presentation_time_offset: 100\n";

  const MediaInfo media_info = ConvertToMediaInfo(kTextMediaInfo);

  RepresentationXmlNode representation;
  ASSERT_TRUE(representation.AddVODOnlyInfo(media_info, false, 100));

  EXPECT_THAT(representation,
              XmlNodeEqual("<Representation>"
                           "<SegmentList presentationTimeOffset=\"100\">"
                           "<SegmentURL media=\"subtitle.xml\"/>"
                           "</SegmentList>"
                           "</Representation>"));
}

TEST_F(OnDemandVODSegmentTest, SegmentListWithoutUrls) {
  const char kTestMediaInfo[] =
      "audio_info {\n"
      "  codec: 'mp4a.40.2'\n"
      "  sampling_frequency: 44100\n"
      "  time_scale: 44100\n"
      "  num_channels: 2\n"
      "}\n"
      "init_range {\n"
      "  begin: 0\n"
      "  end: 863\n"
      "}\n"
      "index_range {\n"
      "  begin: 864\n"
      "  end: 931\n"
      "}\n"
      "media_file_url: 'encrypted_audio.mp4'\n"
      "media_duration_seconds: 24.009434\n"
      "reference_time_scale: 44100\n"
      "presentation_time_offset: 100\n";

  const MediaInfo media_info = ConvertToMediaInfo(kTestMediaInfo);

  RepresentationXmlNode representation;
  ASSERT_TRUE(representation.AddVODOnlyInfo(media_info, true, 100));

  EXPECT_THAT(
      representation,
      XmlNodeEqual("<Representation>"
                   "<BaseURL>encrypted_audio.mp4</BaseURL>"
                   "<SegmentList timescale=\"44100\" duration=\"4410000\" "
                   "presentationTimeOffset=\"100\">"
                   "<Initialization range=\"0-863\"/>"
                   "</SegmentList>"
                   "</Representation>"));
}

TEST_F(OnDemandVODSegmentTest, SegmentUrlWithMediaRanges) {
  const char kTextMediaInfo[] =
      "audio_info {\n"
      "  codec: 'mp4a.40.2'\n"
      "  sampling_frequency: 44100\n"
      "  time_scale: 44100\n"
      "  num_channels: 2\n"
      "}\n"
      "init_range {\n"
      "  begin: 0\n"
      "  end: 863\n"
      "}\n"
      "index_range {\n"
      "  begin: 864\n"
      "  end: 931\n"
      "}\n"
      "media_file_url: 'encrypted_audio.mp4'\n"
      "media_duration_seconds: 24.009434\n"
      "reference_time_scale: 44100\n"
      "presentation_time_offset: 100\n"
      "subsegment_ranges {\n"
      "  begin: 932\n"
      "  end: 9999\n"
      "}\n"
      "subsegment_ranges {\n"
      "  begin: 10000\n"
      "  end: 11000\n"
      "}\n";

  const MediaInfo media_info = ConvertToMediaInfo(kTextMediaInfo);

  RepresentationXmlNode representation;
  ASSERT_TRUE(representation.AddVODOnlyInfo(media_info, true, 100));

  EXPECT_THAT(
      representation,
      XmlNodeEqual("<Representation>"
                   "<BaseURL>encrypted_audio.mp4</BaseURL>"
                   "<SegmentList timescale=\"44100\" duration=\"4410000\" "
                   "presentationTimeOffset=\"100\">"
                   "<Initialization range=\"0-863\"/>"
                   "<SegmentURL mediaRange=\"932-9999\"/>"
                   "<SegmentURL mediaRange=\"10000-11000\"/>"
                   "</SegmentList>"
                   "</Representation>"));
}

class LowLatencySegmentTest : public ::testing::Test {
 protected:
  void SetUp() override {
    media_info_.set_init_segment_url("init.m4s");
    media_info_.set_segment_template_url("$Number$.m4s");
    media_info_.set_reference_time_scale(90000);
    media_info_.set_availability_time_offset(4.9750987314);
    media_info_.set_segment_duration(450000);
  }

  MediaInfo media_info_;
};

TEST_F(LowLatencySegmentTest, LowLatencySegmentTemplate) {
  const uint32_t kStartNumber = 1;
  const uint64_t kDuration = 100;
  const uint64_t kRepeat = 0;
  const bool kIsLowLatency = true;

  std::list<SegmentInfo> segment_infos = {
      {kStartNumber, kDuration, kRepeat},
  };
  RepresentationXmlNode representation;
  ASSERT_TRUE(representation.AddLiveOnlyInfo(media_info_, segment_infos,
                                             kStartNumber, kIsLowLatency));
  EXPECT_THAT(
      representation,
      XmlNodeEqual("<Representation>"
                   "  <SegmentTemplate timescale=\"90000\" duration=\"450000\" "
                   "                   availabilityTimeOffset=\"4.9750987314\" "
                   "                   initialization=\"init.m4s\" "
                   "                   media=\"$Number$.m4s\" "
                   "                   startNumber=\"1\"/>"
                   "</Representation>"));
}

}  // namespace xml
}  // namespace shaka<|MERGE_RESOLUTION|>--- conflicted
+++ resolved
@@ -374,13 +374,8 @@
       {kStartTime, kDuration, kRepeat},
   };
   RepresentationXmlNode representation;
-<<<<<<< HEAD
-  ASSERT_TRUE(
-      representation.AddLiveOnlyInfo(media_info_, segment_infos, kStartNumber, kIsLowLatency));
-=======
   ASSERT_TRUE(representation.AddLiveOnlyInfo(media_info_, segment_infos,
                                              kStartNumber, kIsLowLatency));
->>>>>>> e1b0c7c4
 
   EXPECT_THAT(
       representation,
@@ -401,13 +396,8 @@
       {kNonZeroStartTime, kDuration, kRepeat},
   };
   RepresentationXmlNode representation;
-<<<<<<< HEAD
-  ASSERT_TRUE(
-      representation.AddLiveOnlyInfo(media_info_, segment_infos, kStartNumber, kIsLowLatency));
-=======
   ASSERT_TRUE(representation.AddLiveOnlyInfo(media_info_, segment_infos,
                                              kStartNumber, kIsLowLatency));
->>>>>>> e1b0c7c4
 
   EXPECT_THAT(representation,
               XmlNodeEqual(
@@ -431,13 +421,8 @@
       {kNonZeroStartTime, kDuration, kRepeat},
   };
   RepresentationXmlNode representation;
-<<<<<<< HEAD
-  ASSERT_TRUE(
-      representation.AddLiveOnlyInfo(media_info_, segment_infos, kStartNumber, kIsLowLatency));
-=======
   ASSERT_TRUE(representation.AddLiveOnlyInfo(media_info_, segment_infos,
                                              kStartNumber, kIsLowLatency));
->>>>>>> e1b0c7c4
 
   EXPECT_THAT(
       representation,
@@ -464,13 +449,8 @@
       {kStartTime2, kDuration2, kRepeat2},
   };
   RepresentationXmlNode representation;
-<<<<<<< HEAD
-  ASSERT_TRUE(
-      representation.AddLiveOnlyInfo(media_info_, segment_infos, kStartNumber, kIsLowLatency));
-=======
   ASSERT_TRUE(representation.AddLiveOnlyInfo(media_info_, segment_infos,
                                              kStartNumber, kIsLowLatency));
->>>>>>> e1b0c7c4
 
   EXPECT_THAT(
       representation,
@@ -497,13 +477,8 @@
       {kStartTime2, kDuration2, kRepeat2},
   };
   RepresentationXmlNode representation;
-<<<<<<< HEAD
-  ASSERT_TRUE(
-      representation.AddLiveOnlyInfo(media_info_, segment_infos, kStartNumber, kIsLowLatency));
-=======
   ASSERT_TRUE(representation.AddLiveOnlyInfo(media_info_, segment_infos,
                                              kStartNumber, kIsLowLatency));
->>>>>>> e1b0c7c4
 
   EXPECT_THAT(representation,
               XmlNodeEqual(
@@ -535,13 +510,8 @@
       {kStartTime2, kDuration2, kRepeat2},
   };
   RepresentationXmlNode representation;
-<<<<<<< HEAD
-  ASSERT_TRUE(
-      representation.AddLiveOnlyInfo(media_info_, segment_infos, kStartNumber, kIsLowLatency));
-=======
   ASSERT_TRUE(representation.AddLiveOnlyInfo(media_info_, segment_infos,
                                              kStartNumber, kIsLowLatency));
->>>>>>> e1b0c7c4
 
   EXPECT_THAT(representation,
               XmlNodeEqual(
@@ -568,13 +538,8 @@
   RepresentationXmlNode representation;
   FLAGS_dash_add_last_segment_number_when_needed = true;
 
-<<<<<<< HEAD
-  ASSERT_TRUE(
-      representation.AddLiveOnlyInfo(media_info_, segment_infos, kStartNumber, kIsLowLatency));
-=======
   ASSERT_TRUE(representation.AddLiveOnlyInfo(media_info_, segment_infos,
                                              kStartNumber, kIsLowLatency));
->>>>>>> e1b0c7c4
 
   EXPECT_THAT(
       representation,
