// Copyright 2014 Google Inc. All rights reserved.
//
// Use of this source code is governed by a BSD-style
// license that can be found in the LICENSE file or at
// https://developers.google.com/open-source/licenses/bsd
//
// Classes to wrap XML operations. XmlNode is a generic wrapper class for
// XmlNode in libxml2. There are also MPD XML specific classes as well.

#ifndef MPD_BASE_XML_XML_NODE_H_
#define MPD_BASE_XML_XML_NODE_H_

#include <stdint.h>

#include <list>
#include <set>
#include <string>
#include <vector>

#include "packager/base/compiler_specific.h"
#include "packager/base/macros.h"
#include "packager/mpd/base/content_protection_element.h"
#include "packager/mpd/base/media_info.pb.h"

typedef struct _xmlNode xmlNode;

namespace shaka {

class MpdBuilder;
struct SegmentInfo;

namespace xml {
class XmlNode;
}  // namespace xml

// Defined in tests under mpd/test/xml_compare.h
bool XmlEqual(const std::string& xml1, const xml::XmlNode& xml2);

namespace xml {

/// These classes are wrapper classes for XML elements for generating MPD.
/// None of the pointer parameters should be NULL. None of the methods are meant
/// to be overridden.
class XmlNode {
 public:
  /// Make an XML element.
  /// @param name is the name of the element, which should not be NULL.
  explicit XmlNode(const std::string& name);
  XmlNode(XmlNode&&);
  virtual ~XmlNode();

  XmlNode& operator=(XmlNode&&);

  /// Add a child element to this element.
  /// @param child is an XmlNode to add as a child for this element.
  /// @return true on success, false otherwise.
  bool AddChild(XmlNode child) WARN_UNUSED_RESULT;

  /// Adds Elements to this node using the Element struct.
  bool AddElements(const std::vector<Element>& elements) WARN_UNUSED_RESULT;

  /// Set a string attribute.
  /// @param attribute_name The name (lhs) of the attribute.
  /// @param attribute The value (rhs) of the attribute.
  bool SetStringAttribute(const std::string& attribute_name,
                          const std::string& attribute) WARN_UNUSED_RESULT;

  /// Sets an integer attribute.
  /// @param attribute_name The name (lhs) of the attribute.
  /// @param number The value (rhs) of the attribute.
  bool SetIntegerAttribute(const std::string& attribute_name,
                           uint64_t number) WARN_UNUSED_RESULT;

  /// Set a floating point number attribute.
  /// @param attribute_name is the name of the attribute to set.
  /// @param number is the value (rhs) of the attribute.
  bool SetFloatingPointAttribute(const std::string& attribute_name,
                                 double number) WARN_UNUSED_RESULT;

  /// Sets 'id=@a id' attribute.
  /// @param id is the ID for this element.
  bool SetId(uint32_t id) WARN_UNUSED_RESULT;

  /// Similar to SetContent, but appends to the end of existing content.
  void AddContent(const std::string& content);

  /// Set the contents of an XML element using a string.
  /// This cannot set child elements because <> will become &lt; and &rt;
  /// This should be used to set the text for the element, e.g. setting
  /// a URL for <BaseURL> element.
  /// @param content is a string containing the text-encoded child elements to
  ///        be added to the element.
  void SetContent(const std::string& content);

  /// @return namespaces used in the node and its descendents.
  std::set<std::string> ExtractReferencedNamespaces() const;

  /// @param comment The body of a comment to add to the top of the XML.
  /// @return A string containing the XML.
  std::string ToString(const std::string& comment) const;

  /// Gets the attribute with the given name.
  /// @param name The name of the attribute to get.
  /// @param value [OUT] where to put the resulting value.
  /// @return True if the attribute exists, false if not.
  bool GetAttribute(const std::string& name, std::string* value) const;

 private:
  friend bool shaka::XmlEqual(const std::string& xml1,
                              const xml::XmlNode& xml2);
  xmlNode* GetRawPtr() const;

  // Don't use xmlNode directly so we don't have to forward-declare a bunch of
  // libxml types to define the scoped_xml_ptr type.  This allows us to only
  // include libxml headers in a few source files.
  class Impl;
  std::unique_ptr<Impl> impl_;

  DISALLOW_COPY_AND_ASSIGN(XmlNode);
};

/// This corresponds to RepresentationBaseType in MPD. RepresentationBaseType is
/// not a concrete element type so this should not get instantiated on its own.
/// AdaptationSet and Representation are subtypes of this.
class RepresentationBaseXmlNode : public XmlNode {
 public:
  ~RepresentationBaseXmlNode() override;
  bool AddContentProtectionElements(
      const std::list<ContentProtectionElement>& content_protection_elements)
      WARN_UNUSED_RESULT;

  /// @param scheme_id_uri is content of the schemeIdUri attribute.
  /// @param value is the content of value attribute.
  bool AddSupplementalProperty(const std::string& scheme_id_uri,
                               const std::string& value) WARN_UNUSED_RESULT;

  /// @param scheme_id_uri is content of the schemeIdUri attribute.
  /// @param value is the content of value attribute.
  bool AddEssentialProperty(const std::string& scheme_id_uri,
                            const std::string& value) WARN_UNUSED_RESULT;

 protected:
  explicit RepresentationBaseXmlNode(const std::string& name);

  /// Add a Descriptor.
  /// @param descriptor_name is the name of the descriptor.
  /// @param scheme_id_uri is content of the schemeIdUri attribute.
  /// @param value is the content of value attribute.
  bool AddDescriptor(const std::string& descriptor_name,
                     const std::string& scheme_id_uri,
                     const std::string& value) WARN_UNUSED_RESULT;

 private:
  bool AddContentProtectionElement(
      const ContentProtectionElement& content_protection_element)
      WARN_UNUSED_RESULT;

  DISALLOW_COPY_AND_ASSIGN(RepresentationBaseXmlNode);
};

/// AdaptationSetType specified in MPD.
class AdaptationSetXmlNode : public RepresentationBaseXmlNode {
 public:
  AdaptationSetXmlNode();
  ~AdaptationSetXmlNode() override;

  /// @param scheme_id_uri is content of the schemeIdUri attribute.
  /// @param value is the content of value attribute.
  bool AddAccessibilityElement(const std::string& scheme_id_uri,
                               const std::string& value) WARN_UNUSED_RESULT;

  /// @param scheme_id_uri is content of the schemeIdUri attribute.
  /// @param value is the content of value attribute.
  bool AddRoleElement(const std::string& scheme_id_uri,
                      const std::string& value) WARN_UNUSED_RESULT;

 private:
  DISALLOW_COPY_AND_ASSIGN(AdaptationSetXmlNode);
};

/// RepresentationType in MPD.
class RepresentationXmlNode : public RepresentationBaseXmlNode {
 public:
  RepresentationXmlNode();
  ~RepresentationXmlNode() override;

  /// Adds video metadata to the MPD.
  /// @param video_info constains the VideoInfo for a Representation.
  /// @param set_width is a flag for setting the width attribute.
  /// @param set_height is a flag for setting the height attribute.
  /// @param set_frame_rate is a flag for setting the frameRate attribute.
  /// @return true if successfully set attributes and children elements (if
  ///         applicable), false otherwise.
  bool AddVideoInfo(const MediaInfo::VideoInfo& video_info,
                    bool set_width,
                    bool set_height,
                    bool set_frame_rate) WARN_UNUSED_RESULT;

  /// Adds audio metadata to the MPD.
  /// @param audio_info constains the AudioInfos for a Representation.
  /// @return true if successfully set attributes and children elements (if
  ///         applicable), false otherwise.
  bool AddAudioInfo(const MediaInfo::AudioInfo& audio_info) WARN_UNUSED_RESULT;

  /// Adds fields that are specific to VOD. This ignores @a media_info fields
  /// for Live.
  /// @param media_info is a MediaInfo with VOD information.
  /// @param use_segment_list is a param that instructs the xml writer to
  ///        use SegmentList instead of SegmentBase.
  /// @param target_segment_duration is a param that specifies the target
  //         duration of media segments. This is only used when use_segment_list
  //         is true.
  /// @return true on success, false otherwise.
  bool AddVODOnlyInfo(const MediaInfo& media_info,
                      bool use_segment_list,
                      double target_segment_duration) WARN_UNUSED_RESULT;

  /// @param segment_infos is a set of SegmentInfos. This method assumes that
  ///        SegmentInfos are sorted by its start time.
  bool AddLiveOnlyInfo(const MediaInfo& media_info,
                       const std::list<SegmentInfo>& segment_infos,
                       uint32_t start_number,
<<<<<<< HEAD
                       bool is_low_latency_dash) WARN_UNUSED_RESULT;
=======
                       bool low_latency_dash_mode) WARN_UNUSED_RESULT;
>>>>>>> e1b0c7c4

 private:
  // Add AudioChannelConfiguration element. Note that it is a required element
  // for audio Representations.
  bool AddAudioChannelInfo(const MediaInfo::AudioInfo& audio_info)
      WARN_UNUSED_RESULT;

  // Add audioSamplingRate attribute to this element, if present.
  bool AddAudioSamplingRateInfo(const MediaInfo::AudioInfo& audio_info)
      WARN_UNUSED_RESULT;

  DISALLOW_COPY_AND_ASSIGN(RepresentationXmlNode);
};

}  // namespace xml
}  // namespace shaka
#endif  // MPD_BASE_XML_XML_NODE_H_<|MERGE_RESOLUTION|>--- conflicted
+++ resolved
@@ -220,11 +220,7 @@
   bool AddLiveOnlyInfo(const MediaInfo& media_info,
                        const std::list<SegmentInfo>& segment_infos,
                        uint32_t start_number,
-<<<<<<< HEAD
-                       bool is_low_latency_dash) WARN_UNUSED_RESULT;
-=======
                        bool low_latency_dash_mode) WARN_UNUSED_RESULT;
->>>>>>> e1b0c7c4
 
  private:
   // Add AudioChannelConfiguration element. Note that it is a required element
