--- conflicted
+++ resolved
@@ -404,13 +404,11 @@
     if dash_only:
       stream.Append('dash_only', 1)
 
-<<<<<<< HEAD
     if forced:
       stream.Append('forced', 1)
-=======
+      
     if dash_label:
       stream.Append('dash_label', dash_label)
->>>>>>> b1c5a743
 
     requires_init_segment = segmented and base_ext not in [
         'aac', 'ac3', 'ec3', 'ts', 'vtt', 'ttml',
