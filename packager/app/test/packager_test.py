#!/usr/bin/python3
#
# Copyright 2014 Google LLC. All Rights Reserved.
#
# Use of this source code is governed by a BSD-style
# license that can be found in the LICENSE file or at
# https://developers.google.com/open-source/licenses/bsd
"""Tests utilizing the sample packager binary."""

import filecmp
import glob
import logging
import os
import re
import shutil
import subprocess
import tempfile
import unittest

import packager_app
import test_env

_TEST_FAILURE_COMMAND_LINE_MESSAGE = """
!!! To reproduce the failure, change the output files to an !!!
!!! existing directory, e.g. output artifacts to current    !!!
!!! directory by removing /tmp/something/ in the following  !!!
!!! command line.                                           !!!
The test executed the following command line:
""".strip()


class StreamDescriptor(object):
  """Basic class used to build stream descriptor commands."""

  def __init__(self, input_file):
    self._buffer = 'input=%s' % input_file
    self._output_file_name_base = os.path.splitext(
        os.path.basename(input_file))[0]

  def Append(self, key, value):
    self._buffer += ',%s=%s' % (key, value)

    # Generate an unique |_output_file_name_base| from some of the keys.
    # We do not need all the keys as it is sufficient with the below keys.
    if key == 'stream':
      self._output_file_name_base += '-%s' % value
    elif key == 'trick_play_factor':
      self._output_file_name_base += '-trick_play_factor_%d' % value
    elif key == 'skip_encryption':
      self._output_file_name_base += '-skip_encryption'

    return self

  def GetOutputFileNameBase(self, output_file_prefix):
    if output_file_prefix:
      return '%s-%s' % (output_file_prefix, self._output_file_name_base)
    else:
      return self._output_file_name_base

  def __str__(self):
    return self._buffer


class DiffFilesPolicy(object):
  """Class for handling files comparison.

  Attributes:
    _allowed_diff_files: The list of files allowed to be different.
    _exact: The actual list of diff_files must match the above list exactly,
        i.e. all the files in the above list must be different.
    _allow_updating_golden_files: When set to false, golden files will not be
        updated for this test even if updating_golden_files is requested. This
        is useful for tests generating different outputs in each run, which is
        often used together when _allowed_diff_files is not empty.
  """

  def __init__(self,
               allowed_diff_files=None,
               exact=True,
               allow_updating_golden_files=True):
    if allowed_diff_files:
      self._allowed_diff_files = allowed_diff_files
    else:
      self._allowed_diff_files = []
    self._exact = exact
    self._allow_updating_golden_files = allow_updating_golden_files

  def ProcessDiff(self, out_dir, gold_dir):
    """Compare test outputs with golden files.

    Args:
      out_dir: The test output directory.
      gold_dir: The golden directory to be compared with.
    Returns:
      A list of diff messages when the files do not match; An empty list
      otherwise or in update mode.
    """
    if test_env.options.test_update_golden_files:
      if self._allow_updating_golden_files:
        self._UpdateGold(out_dir, gold_dir)
      return []
    else:
      return self._DiffDir(out_dir, gold_dir)

  def _DiffDir(self, out_dir, gold_dir):
    # Get a list of the files and dirs that are different between the two top
    # level directories.
    diff = filecmp.dircmp(out_dir, gold_dir)

    # Create a list of all the details about the failure. The list will be
    # joined together when sent out.
    failure_messages = []

    missing = diff.left_only
    if missing:
      failure_messages += [
          'Missing %d files: %s' % (len(missing), str(missing))
      ]

    extra = diff.right_only
    if extra:
      failure_messages += [
          'Found %d unexpected files: %s' % (len(extra), str(extra))
      ]

    # Produce nice diffs for each file that differs.
    for diff_file in diff.diff_files:
      if diff_file in self._allowed_diff_files:
        continue

      actual_file = os.path.join(out_dir, diff_file)
      expected_file = os.path.join(gold_dir, diff_file)

      output = self._GitDiff(expected_file, actual_file)

      # If this is an MP4 file, get a better looking diff.
      if (output and
          os.path.splitext(actual_file)[1] in {'.mp4', '.m4s'}):
        new_output = self._Mp4Diff(
            out_dir, expected_file, actual_file)

        output = new_output or output

      if output:
        failure_messages += [output.decode('utf8')]

    if self._exact:
      for diff_file in self._allowed_diff_files:
        if diff_file not in diff.diff_files:
          failure_messages += ['Expecting "%s" to be different' % diff_file]

    return failure_messages

  def _GitDiff(self, file_a, file_b):
    cmd = [
        'git',
        '--no-pager',
        'diff',
        '--color=auto',
        '--no-ext-diff',
        '--no-index',
        file_a,
        file_b
    ]
    return subprocess.check_output(cmd)

  def _Mp4Diff(self, out_dir, file_a, file_b):
    dump_a = os.path.join(out_dir, os.path.basename(file_a) + '.dump.expected')
    dump_b = os.path.join(out_dir, os.path.basename(file_b) + '.dump.actual')
    try:
      cmd = ['mp4dump', '--verbosity', '2', file_a]
      with open(dump_a, 'w', encoding='utf8') as f:
        subprocess.check_call(cmd, stdout=f)
      cmd = ['mp4dump', '--verbosity', '2', file_b]
      with open(dump_b, 'w', encoding='utf8') as f:
        subprocess.check_call(cmd, stdout=f)
    except (OSError, subprocess.CalledProcessError):
      # If the program isn't available or returns an error, just ignore it and
      # use the normal diff.
      return None, None

    return self._GitDiff(dump_a, dump_b)

  def _UpdateGold(self, out_dir, gold_dir):
    if os.path.exists(gold_dir):
      shutil.rmtree(gold_dir)

    shutil.copytree(out_dir, gold_dir)


def _UpdateMediaInfoPaths(media_info_filepath):
  # Example:
  #   before: media_file_name: "/tmp/tmpD1h5UC/bear-640x360-audio.mp4"
  #   after:  media_file_name: "bear-640x360-audio.mp4"

  with open(media_info_filepath, 'rb') as f:
    content = f.read().decode()

  regex = 'media_file_name: "(.*)"'
  for path in re.findall(regex, content):
    short_path = os.path.basename(path)
    content = content.replace(path, short_path)

  with open(media_info_filepath, 'wb') as f:
    f.write(content.encode())


def _UpdateMpdTimes(mpd_filepath):
  # Take a single pattern, and replace the first match with the
  # given new string.
  def _Replace(str_in, pattern, new):
    m = re.search(pattern, str_in)

    if m:
      old = m.group(0)
      out = str_in.replace(old, new)
      logging.info('Replacing "%s" with "%s"', old, new)
    else:
      out = str_in

    return out

  with open(mpd_filepath, 'rb') as f:
    content = f.read().decode()

  content = _Replace(
      content,
      'availabilityStartTime="[^"]+"',
      'availabilityStartTime="some_time"')

  content = _Replace(
      content,
      'publishTime="[^"]+"',
      'publishTime="some_time"')

  with open(mpd_filepath, 'wb') as f:
    f.write(content.encode())


def GetExtension(input_file_path, output_format):
  if output_format in {'vtt+mp4', 'ttml+mp4'}:
    return 'mp4'
  elif output_format:
    return output_format
  # Otherwise use the same extension as the input.
  ext = os.path.splitext(input_file_path)[1]
  return ext[1:]  # Remove the leading '.'.


def GetSegmentedExtension(base_extension):
  if base_extension == 'mp4':
    return 'm4s'

  return base_extension


class PackagerAppTest(unittest.TestCase):

  def setUp(self):
    super().setUp()
    self.packager = packager_app.PackagerApp()
    self.tmp_dir = tempfile.mkdtemp()
    self.test_data_dir = os.path.join(test_env.SRC_DIR, 'packager', 'media',
                                      'test', 'data')
    self.golden_file_dir = os.path.join(test_env.SRC_DIR, 'packager', 'app',
                                        'test', 'testdata')
    self.mpd_output = os.path.join(self.tmp_dir, 'output.mpd')
    self.hls_master_playlist_output = os.path.join(self.tmp_dir, 'output.m3u8')
    self.output = []

    # Test variables.
    self.encryption_key_id = '31323334353637383930313233343536'
    if test_env.options.encryption_key:
      self.encryption_key = test_env.options.encryption_key
    else:
      self.encryption_key = '32333435363738393021323334353637'
    if test_env.options.encryption_iv:
      self.encryption_iv = test_env.options.encryption_iv
    else:
      self.encryption_iv = '3334353637383930'
    self.widevine_content_id = '3031323334353637'
    self.pssh = ('0000002070737368000000001077efecc0b24d02ace33c1e52e2fb4b000'
                 '00000')
    # TS files may have a non-zero start, which could result in the first
    # segment to be less than 1 second. Set clear_lead to be less than 1
    # so only the first segment is left in clear.
    self.clear_lead = 0.8

  def tearDown(self):
    if test_env.options.remove_temp_files_after_test:
      shutil.rmtree(self.tmp_dir)
    super().tearDown()

  def _GetStream(self,
                 descriptor,
                 language=None,
                 output_file_prefix=None,
                 output_format=None,
                 segmented=False,
                 using_time_specifier=False,
                 hls=False,
                 hls_characteristics=None,
                 hls_only=None,
                 dash_accessibilities=None,
                 dash_roles=None,
                 dash_only=None,
                 dash_label=None,
                 trick_play_factor=None,
                 drm_label=None,
                 skip_encryption=None,
                 bandwidth=None,
                 split_content_on_ad_cues=False,
                 test_file=None,
                 forced_subtitle=None):
    """Get a stream descriptor as a string.


    Create the stream descriptor as a string for the given parameters so that
    it can be passed as an input parameter to the packager.


    Args:
      descriptor: The name of the stream in the container that should be used as
          input for the output.
      language: The language override for the input stream.
      output_file_prefix: The output file prefix. Default to empty if not
          specified.
      output_format: The format for the output.
      segmented: Should the output use a segmented formatted. This will affect
          the output extensions and manifests.
      using_time_specifier: Use $Time$ in segment name instead of using
          $Number$. This flag is only relevant if segmented is True.
      hls: Should the output be for an HLS manifest.
      hls_characteristics: CHARACTERISTICS attribute for the HLS stream.
      hls_only: If set to true, will indicate that the stream is for HLS only.
      dash_accessibilities: Accessibility element for the DASH stream.
      dash_roles: Role element for the DASH stream.
      dash_only: If set to true, will indicate that the stream is for DASH only.
      dash_label: Label element for the DASH stream.
      trick_play_factor: Signals the stream is to be used for a trick play
          stream and which key frames to use. A trick play factor of 0 is the
          same as not specifying a trick play factor.
      drm_label: The drm label for the stream.
      skip_encryption: If set to true, the stream will not be encrypted.
      bandwidth: The expected bandwidth value that should be listed in the
          manifest.
      split_content_on_ad_cues: If set to true, the output file will be split
          into multiple files, with a total of NumAdCues + 1 files.
      test_file: The input file to use. If the input file is not specified, a
          default file will be used.
      forced_subtitle: If set to true, it marks this as a Forced Narrative
          subtitle, marked in DASH using forced-subtitle role and
          in HLS using FORCED=YES.
    Returns:
      A string that makes up a single stream descriptor for input to the
      packager.
    """
    input_file_name = test_file or 'bear-640x360.mp4'
    input_file_path = os.path.join(self.test_data_dir, input_file_name)

    stream = StreamDescriptor(input_file_path)
    stream.Append('stream', descriptor)

    if output_format:
      stream.Append('format', output_format)

    if language:
      stream.Append('lang', language)

    if trick_play_factor:
      stream.Append('trick_play_factor', trick_play_factor)

    if drm_label:
      stream.Append('drm_label', drm_label)

    if skip_encryption:
      stream.Append('skip_encryption', 1)

    base_ext = GetExtension(input_file_path, output_format)
    output_file_name_base = stream.GetOutputFileNameBase(output_file_prefix)

    if hls:
      stream.Append('playlist_name', output_file_name_base + '.m3u8')

      # By default, add a iframe playlist for all HLS playlists (assuming that
      # the source input is supported). iframe playlists should only be for
      # videos. This check will fail for numeric descriptors, but that is an
      # acceptable limitation (b/73960731).
      if base_ext in ['ts', 'mp4'] and descriptor == 'video':
        stream.Append('iframe_playlist_name',
                      output_file_name_base + '-iframe.m3u8')

    if hls_characteristics:
      stream.Append('hls_characteristics', hls_characteristics)

    if hls_only:
      stream.Append('hls_only', 1)

    if dash_accessibilities:
      stream.Append('dash_accessibilities', dash_accessibilities)
    if dash_roles:
      stream.Append('dash_roles', dash_roles)

    if dash_only:
      stream.Append('dash_only', 1)

    if forced_subtitle:
      stream.Append('forced_subtitle', 1)

    if dash_label:
      stream.Append('dash_label', dash_label)

    requires_init_segment = segmented and base_ext not in [
        'aac', 'ac3', 'ec3', 'ts', 'vtt', 'ttml',
    ]

    output_file_path = os.path.join(self.tmp_dir, output_file_name_base)

    if requires_init_segment:
      init_seg = '%s-init.%s' % (output_file_path, base_ext)
      stream.Append('init_segment', init_seg)

    if segmented:
      segment_specifier = '$Time$' if using_time_specifier else '$Number$'
      segment_ext = GetSegmentedExtension(base_ext)
      seg_template = '%s-%s.%s' % (output_file_path, segment_specifier,
                                   segment_ext)
      stream.Append('segment_template', seg_template)
    else:
      if split_content_on_ad_cues:
        output_file_path += '$Number$.' +  base_ext
      else:
        output_file_path += '.' +  base_ext
      stream.Append('output', output_file_path)

    if bandwidth:
      stream.Append('bandwidth', bandwidth)

    self.output.append(output_file_path)

    return str(stream)

  def _GetStreams(self, streams, test_files=None, **kwargs):
    # Make sure there is a valid list that we can get the length from.
    test_files = test_files or []
    test_files_count = len(test_files)

    out = []

    if test_files_count == 0:
      for stream in streams:
        out.append(self._GetStream(stream, **kwargs))
    else:
      for file_name in test_files:
        for stream in streams:
          out.append(self._GetStream(stream, test_file=file_name, **kwargs))

    return out

  def _GetFlags(self,
                strip_parameter_set_nalus=True,
                encryption=False,
                protection_systems=None,
                protection_scheme=None,
                crypt_byte_block=None,
                skip_byte_block=None,
                vp9_subsample_encryption=True,
                decryption=False,
                random_iv=False,
                widevine_encryption=False,
                key_rotation=False,
                include_pssh_in_stream=True,
                dash_if_iop=True,
                output_media_info=False,
                output_dash=False,
                output_hls=False,
                hls_playlist_type=None,
                time_shift_buffer_depth=0.0,
                preserved_segments_outside_live_window=0,
                utc_timings=None,
                generate_static_live_mpd=False,
                ad_cues=None,
                default_language=None,
                segment_duration=1.0,
                use_fake_clock=True,
                allow_codec_switching=False,
                dash_force_segment_list=False,
                force_cl_index=False,
                sbd_url_all=None,
                sbd_template_all=None,
                sbd_key_all=None,
                sbd_url_video=None,
                sbd_template_video=None,
                sbd_key_video=None,
                sbd_url_audio=None,
                sbd_template_audio=None,
                sbd_key_audio=None,
                sbd_url_text=None,
                sbd_template_text=None,
                sbd_key_text=None):
    flags = ['--single_threaded']

    if not strip_parameter_set_nalus:
      flags += ['--strip_parameter_set_nalus=false']

    if widevine_encryption:
      widevine_server_url = ('https://license.uat.widevine.com/cenc'
                             '/getcontentkey/widevine_test')
      flags += [
          '--enable_widevine_encryption',
          '--key_server_url=' + widevine_server_url,
          '--content_id=' + self.widevine_content_id,
      ]
    elif encryption:
      flags += [
          '--enable_raw_key_encryption',
          '--keys=label=:key_id={0}:key={1}'.format(self.encryption_key_id,
                                                    self.encryption_key),
          '--clear_lead={0}'.format(self.clear_lead)
      ]

      if not random_iv:
        flags.append('--iv=' + self.encryption_iv)

      if protection_systems:
        flags += ['--protection_systems=' + protection_systems]
        if 'FairPlay' in protection_systems:
          fairplay_key_uri = ('skd://www.license.com/getkey?'
                              'KeyId=31323334-3536-3738-3930-313233343536')
          flags += ['--hls_key_uri=' + fairplay_key_uri]

    if protection_scheme:
      flags += ['--protection_scheme', protection_scheme]
      if crypt_byte_block is not None and skip_byte_block is not None:
        flags += [
            '--crypt_byte_block={0}'.format(crypt_byte_block),
            '--skip_byte_block={0}'.format(skip_byte_block)
        ]
    if not vp9_subsample_encryption:
      flags += ['--vp9_subsample_encryption=false']

    if decryption:
      flags += [
          '--enable_raw_key_decryption',
          '--keys=label=:key_id={0}:key={1}'.format(self.encryption_key_id,
                                                    self.encryption_key)
      ]

    if key_rotation:
      flags.append('--crypto_period_duration=1')

    if not include_pssh_in_stream:
      flags.append('--mp4_include_pssh_in_stream=false')

    if not dash_if_iop:
      flags.append('--generate_dash_if_iop_compliant_mpd=false')

    if output_media_info:
      flags.append('--output_media_info')
    if output_dash:
      flags += ['--mpd_output', self.mpd_output]
    if output_hls:
      flags += ['--hls_master_playlist_output', self.hls_master_playlist_output]
      if hls_playlist_type:
        flags += ['--hls_playlist_type', hls_playlist_type]

    if time_shift_buffer_depth != 0.0:
      flags += ['--time_shift_buffer_depth={0}'.format(time_shift_buffer_depth)]
    if preserved_segments_outside_live_window != 0:
      flags += [
          '--preserved_segments_outside_live_window={0}'.format(
              preserved_segments_outside_live_window)
      ]

    if utc_timings:
      flags += ['--utc_timings', utc_timings]

    if sbd_url_all:
      flags += ['--sbd_url_all', sbd_url_all]
    if sbd_template_all:
      flags += ['--sbd_template_all', sbd_template_all]
    if sbd_key_all:
      flags += ['--sbd_key_all', sbd_key_all]

    if sbd_url_video:
      flags += ['--sbd_url_video', sbd_url_video]
    if sbd_template_video:
      flags += ['--sbd_template_video', sbd_template_video]
    if sbd_key_video:
      flags += ['--sbd_key_video', sbd_key_video]

    if sbd_url_audio:
      flags += ['--sbd_url_audio', sbd_url_audio]
    if sbd_template_audio:
      flags += ['--sbd_template_audio', sbd_template_audio]
    if sbd_key_audio:
      flags += ['--sbd_key_audio', sbd_key_audio]

    if sbd_url_text:
      flags += ['--sbd_url_text', sbd_url_text]
    if sbd_template_text:
      flags += ['--sbd_template_text', sbd_template_text]
    if sbd_key_text:
      flags += ['--sbd_key_text', sbd_key_text]

    if generate_static_live_mpd:
      flags += ['--generate_static_live_mpd']

    if allow_codec_switching:
      flags += ['--allow_codec_switching']

    if force_cl_index:
      flags += ['--force_cl_index']

    if ad_cues:
      flags += ['--ad_cues', ad_cues]

    if default_language:
      flags += ['--default_language', default_language]

    if dash_force_segment_list:
      flags += ['--dash_force_segment_list']
      flags += ['--generate_sidx_in_media_segments=false']

    flags.append('--segment_duration={0}'.format(segment_duration))

    # Use fake clock, so output can be compared.
    if use_fake_clock:
      flags.append('--use_fake_clock_for_muxer')

    # Override packager version string for testing.
    flags += ['--test_packager_version', '<tag>-<hash>-<test>']
    return flags

  def _AssertStreamInfo(self, stream, info):
    stream_info = self.packager.DumpStreamInfo(stream)
    self.assertIn('Found 1 stream(s).', stream_info)
    self.assertIn(info, stream_info)

  def _Decrypt(self, file_path):
    streams = [
        self._GetStream(
            '0', output_file_prefix='decrypted', test_file=file_path)
    ]
    self.assertPackageSuccess(streams, self._GetFlags(decryption=True))

  def _CheckTestResults(self,
                        test_dir,
                        verify_decryption=False,
                        diff_files_policy=DiffFilesPolicy()):
    """Check test results. Updates golden files in update mode.

    Args:
      test_dir: The golden directory to be compared with. It is expected to be
          relative to |self.golden_file_dir|.
      verify_decryption: If set to true, assumes the media files without
          'skip-encryption' in name to be encrypted and tries to decrypt and
          then compare these files.
      diff_files_policy: Specifies DiffFiles policy and handles files
          comparison.
    """
    # Live mpd contains current availabilityStartTime and publishTime, which
    # needs to be replaced before comparison. If this is not a live test, then
    # this will be a no-op.
    mpds = glob.glob(os.path.join(self.tmp_dir, '*.mpd'))
    for manifest in mpds:
      _UpdateMpdTimes(manifest)

    # '*.media_info' outputs contain media file names, which is changing for
    # every test run. These needs to be replaced for comparison.
    media_infos = glob.glob(os.path.join(self.tmp_dir, '*.media_info'))
    for media_info in media_infos:
      _UpdateMediaInfoPaths(media_info)

    if verify_decryption:
      for file_name in os.listdir(self.tmp_dir):
        if 'skip_encryption' in file_name:
          continue
        extension = os.path.splitext(file_name)[1][1:]
        if extension not in ['mpd', 'm3u8', 'media_info']:
          self._Decrypt(os.path.join(self.tmp_dir, file_name))

    out_dir = self.tmp_dir
    gold_dir = os.path.join(self.golden_file_dir, test_dir)
    failure_messages = diff_files_policy.ProcessDiff(out_dir, gold_dir)
    if failure_messages:
      # Prepend the failure messages with the header.
      failure_messages = [
          _TEST_FAILURE_COMMAND_LINE_MESSAGE,
          self.packager.GetCommandLine()
      ] + failure_messages

      self.fail('\n'.join(failure_messages))


class PackagerFunctionalTest(PackagerAppTest):

  def assertPackageSuccess(self, streams, flags=None):
    self.assertEqual(self.packager.Package(streams, flags), 0)

  def assertMpdGeneratorSuccess(self):
    media_infos = glob.glob(os.path.join(self.tmp_dir, '*.media_info'))
    self.assertTrue(media_infos)

    flags = ['--input', ','.join(media_infos), '--output', self.mpd_output]
    flags += ['--test_packager_version', '<tag>-<hash>-<test>']
    self.assertEqual(self.packager.MpdGenerator(flags), 0)

  def testVersion(self):
    # To support python version 2, which does not have assertRegex.
    if 'assertRegex' not in dir(self):
      assert_regex = self.assertRegexpMatches
    else:
      assert_regex = self.assertRegex

    assert_regex(
        self.packager.Version(), '^packager(.exe)? version '
        r'((?P<tag>[\w\.]+)-)?(?P<hash>[a-f\d]+)-(debug|release)[\r\n]+.*$')

  def testDumpStreamInfo(self):
    test_file = os.path.join(self.test_data_dir, 'bear-640x360.mp4')
    stream_info = self.packager.DumpStreamInfo(test_file)
    expected_stream_info = ('Found 2 stream(s).\n'
                            'Stream [0] type: Video\n'
                            ' codec_string: avc1.64001e\n'
                            ' time_scale: 30000\n'
                            ' duration: 82082 (2.7 seconds)\n'
                            ' is_encrypted: false\n'
                            ' codec: H264\n'
                            ' width: 640\n'
                            ' height: 360\n'
                            ' pixel_aspect_ratio: 1:1\n'
                            ' trick_play_factor: 0\n'
                            ' nalu_length_size: 4\n\n'
                            'Stream [1] type: Audio\n'
                            ' codec_string: mp4a.40.2\n'
                            ' time_scale: 44100\n'
                            ' duration: 121856 (2.8 seconds)\n'
                            ' is_encrypted: false\n'
                            ' codec: AAC\n'
                            ' sample_bits: 16\n'
                            ' num_channels: 2\n'
                            ' sampling_frequency: 44100\n'
                            ' language: und\n')
    stream_info = stream_info.replace('\r\n', '\n')
    self.assertIn(expected_stream_info, stream_info,
                  '\nExpecting: \n %s\n\nBut seeing: \n%s' %
                  (expected_stream_info, stream_info))

  def testFirstStream(self):
    self.assertPackageSuccess(
        self._GetStreams(['0']), self._GetFlags(output_dash=True))
    self._CheckTestResults('first-stream')

  # Probably one of the most common scenarios is to package audio and video.
  def testAudioVideo(self):
    self.assertPackageSuccess(
        self._GetStreams(['audio', 'video']), self._GetFlags(output_dash=True))
    self._CheckTestResults('audio-video')

  def testAudioVideoWithAccessibilitiesAndRoles(self):
    streams = [
        self._GetStream(
            'audio',
            dash_accessibilities='urn:tva:metadata:cs:AudioPurposeCS:2007=1',
            dash_roles='description'),
        self._GetStream('video'),
    ]

    streams += self._GetStreams(
        ['text'],
        test_files=['bear-english.vtt'],
        dash_roles='caption')

    self.assertPackageSuccess(streams, self._GetFlags(output_dash=True))
    self._CheckTestResults('audio-video-with-accessibilities-and-roles')

  def testAudioVideoWithTrickPlay(self):
    streams = [
        self._GetStream('audio'),
        self._GetStream('video'),
        self._GetStream('video', trick_play_factor=1),
    ]

    self.assertPackageSuccess(streams, self._GetFlags(output_dash=True))
    self._CheckTestResults('audio-video-with-trick-play')

  def testAudioVideoWithTwoTrickPlay(self):
    streams = [
        self._GetStream('audio'),
        self._GetStream('video'),
        self._GetStream('video', trick_play_factor=1),
        self._GetStream('video', trick_play_factor=2),
    ]

    self.assertPackageSuccess(streams, self._GetFlags(output_dash=True))
    self._CheckTestResults('audio-video-with-two-trick-play')

  def testAudioVideoWithTwoTrickPlayDecreasingRate(self):
    streams = [
        self._GetStream('audio'),
        self._GetStream('video'),
        self._GetStream('video', trick_play_factor=2),
        self._GetStream('video', trick_play_factor=1),
    ]

    self.assertPackageSuccess(streams, self._GetFlags(output_dash=True))
    # Since the stream descriptors are sorted in packager app, a different
    # order of trick play factors gets the same mpd.
    self._CheckTestResults('audio-video-with-two-trick-play')

  def testDashOnlyAndHlsOnlyWithCaptions(self):
    audio_video_streams = self._GetStreams(['audio', 'video'], segmented=True)
    dash_text_stream = self._GetStreams(['text'],
                                        test_files=['bear-english.vtt'],
                                        output_format='mp4',
                                        segmented=True,
                                        dash_only=True)
    hls_text_stream = self._GetStreams(['text'],
                                       test_files=['bear-english.vtt'],
                                       segmented=True,
                                       hls_only=True)
    streams = audio_video_streams + dash_text_stream + hls_text_stream
    self.assertPackageSuccess(streams, self._GetFlags(output_dash=True,
                                                      output_hls=True))
    self._CheckTestResults('hls-only-dash-only-captions')

  def testDashOnlyAndHlsOnly(self):
    streams = [
        self._GetStream('video', hls_only=True),
        self._GetStream('audio', dash_only=True),
    ]
    self.assertPackageSuccess(
        streams,
        self._GetFlags(output_dash=True, output_hls=True))
    self._CheckTestResults('hls-only-dash-only')


  def testDashLabel(self):
    streams = [
        self._GetStream('video', dash_label='Main'),
        self._GetStream('audio', dash_label='English'),
    ]
    self.assertPackageSuccess(streams, self._GetFlags(output_dash=True))
    self._CheckTestResults('dash-label')

<<<<<<< HEAD
  def testSBD(self):
    streams = [
        self._GetStream('video'),
        self._GetStream('audio'),
    ]
    self.assertPackageSuccess(
        streams,
        self._GetFlags(output_dash=True,
            sbd_url_all='all_adaptation_sets',
            sbd_template_all='t1',
            sbd_key_all='k1=v1,k2=v2',
            sbd_url_video='video1,video2',
            sbd_template_video='t2,t3',
            sbd_key_video='k3=v3:k4=v4' ,
            sbd_url_audio='audio1,audio2' ,
            sbd_template_audio='t4,t5',
            sbd_key_audio='k5=v5:k6=v6'))
    self._CheckTestResults('sbd_test')
=======
  def testForcedSubtitle(self):
    streams = [
      self._GetStream('audio', hls=True),
      self._GetStream('video', hls=True),
    ]

    streams += self._GetStreams(
        ['text'],
        test_files=['bear-english.vtt'],
        forced_subtitle=True)

    self.assertPackageSuccess(streams, self._GetFlags(output_dash=True,
                                                      output_hls=True))
    self._CheckTestResults('forced-subtitle')
>>>>>>> 76eb2c15

  def testAudioVideoWithLanguageOverride(self):
    self.assertPackageSuccess(
        self._GetStreams(['audio', 'video'], language='por', hls=True),
        self._GetFlags(default_language='por', output_dash=True,
                       output_hls=True))
    self._CheckTestResults('audio-video-with-language-override')

  def testAudioVideoWithLanguageOverrideUsingMixingCode(self):
    self.assertPackageSuccess(
        self._GetStreams(['audio', 'video'], language='por', hls=True),
        self._GetFlags(default_language='pt', output_dash=True,
                       output_hls=True))
    self._CheckTestResults('audio-video-with-language-override')

  def testAudioVideoWithLanguageOverrideUsingMixingCode2(self):
    self.assertPackageSuccess(
        self._GetStreams(['audio', 'video'], language='pt', hls=True),
        self._GetFlags(default_language='por', output_dash=True,
                       output_hls=True))
    self._CheckTestResults('audio-video-with-language-override')

  def testAudioVideoWithLanguageOverrideUsingTwoCharacterCode(self):
    self.assertPackageSuccess(
        self._GetStreams(['audio', 'video'], language='pt', hls=True),
        self._GetFlags(default_language='pt', output_dash=True,
                       output_hls=True))
    self._CheckTestResults('audio-video-with-language-override')

  def testAudioVideoWithLanguageOverrideWithSubtag(self):
    self.assertPackageSuccess(
        self._GetStreams(['audio', 'video'], language='por-BR', hls=True),
        self._GetFlags(output_dash=True, output_hls=True))
    self._CheckTestResults('audio-video-with-language-override-with-subtag')

  def testSegmentedWebVttWithLanguageOverride(self):
    streams = self._GetStreams(
        ['text'], language='por', dash_only=True, output_format='mp4',
        test_files=['bear-english.vtt'], segmented=True)
    streams += self._GetStreams(
        ['text'], language='por', hls_only=True,
        test_files=['bear-english.vtt'], segmented=True)

    flags = self._GetFlags(output_hls=True, output_dash=True)

    self.assertPackageSuccess(streams, flags)
    self._CheckTestResults('segmented-webvtt-with-language-override')

  def testSegmentedWebVttText(self):
    streams = self._GetStreams(
        ['text'], test_files=['bear-english.vtt'], segmented=True)
    flags = self._GetFlags(output_hls=True, output_dash=True)

    self.assertPackageSuccess(streams, flags)
    self._CheckTestResults('segmented-webvtt-text')

  def testSingleFileWebVttText(self):
    streams = self._GetStreams(['text'], test_files=['bear-english.vtt'])
    flags = self._GetFlags(output_hls=True, output_dash=True)

    self.assertPackageSuccess(streams, flags)
    self._CheckTestResults('single-file-webvtt-text')

  def testSegmentedWebVttMp4(self):
    streams = self._GetStreams(['text'], test_files=['bear-english.vtt'],
                               output_format='mp4', segmented=True)
    flags = self._GetFlags(output_hls=True, output_dash=True)

    self.assertPackageSuccess(streams, flags)
    self._CheckTestResults('segmented-webvtt-mp4')

  def testSegmentedTtmlText(self):
    streams = self._GetStreams(['text'], test_files=['bear-english.vtt'],
                               output_format='ttml', segmented=True)
    flags = self._GetFlags(output_hls=True, output_dash=True)

    self.assertPackageSuccess(streams, flags)
    self._CheckTestResults('segmented-ttml-text')

  def testSegmentedTtmlMp4(self):
    streams = self._GetStreams(['text'], test_files=['bear-english.vtt'],
                               output_format='ttml+mp4', segmented=True)
    flags = self._GetFlags(output_hls=True, output_dash=True)

    self.assertPackageSuccess(streams, flags)
    self._CheckTestResults('segmented-ttml-mp4')

  def testMp4TrailingMoov(self):
    self.assertPackageSuccess(
        self._GetStreams(['audio', 'video'],
                         test_files=['bear-640x360-trailing-moov.mp4']),
        self._GetFlags(output_dash=True, output_hls=True))
    self._CheckTestResults('mp4-trailing-moov')

  def testVideoNonSquarePixel(self):
    self.assertPackageSuccess(
        self._GetStreams(
            ['video'],
            test_files=['bear-640x360-non_square_pixel-with_pasp.mp4']),
        self._GetFlags(output_dash=True, output_hls=True))
    self._CheckTestResults('video-non-square-pixel')

  def testAacHe(self):
    self.assertPackageSuccess(
        self._GetStreams(
            ['audio'], test_files=['bear-640x360-aac_he-silent_right.mp4']),
        self._GetFlags(output_dash=True))
    self._CheckTestResults('acc-he')

  def testDtsx(self):
    self.assertPackageSuccess(
        self._GetStreams(
            ['audio'], test_files=['bear-dtsx.mp4']),
        self._GetFlags(output_dash=True))
    self._CheckTestResults('dtsx-dash')

  def testVideoAudioWebVTT(self):
    audio_video_streams = self._GetStreams(['audio', 'video'])
    text_stream = self._GetStreams(['text'], test_files=['bear-english.vtt'])
    self.assertPackageSuccess(audio_video_streams + text_stream,
                              self._GetFlags(output_dash=True))
    self._CheckTestResults('video-audio-webvtt')

  def testVideoAudioTTML(self):
    audio_video_streams = self._GetStreams(['audio', 'video'])
    text_stream = self._GetStreams(['text'], test_files=['bear-english.ttml'])
    self.assertPackageSuccess(audio_video_streams + text_stream,
                              self._GetFlags(output_dash=True))
    self._CheckTestResults('video-audio-ttml')

  def testVideoNoEditList(self):
    stream = self._GetStream('video', test_file='bear-640x360-no_edit_list.mp4')
    self.assertPackageSuccess([stream], self._GetFlags(output_dash=True))
    self._CheckTestResults('video-no-edit-list')

  def testAvcAacTs(self):
    # Currently we only support live packaging for ts.
    self.assertPackageSuccess(
        self._GetStreams(['audio', 'video'],
                         segmented=True,
                         hls=True,
                         test_files=['bear-640x360.ts']),
        self._GetFlags(output_dash=True, output_hls=True))
    self._CheckTestResults('avc-aac-ts')

  def testAvcAc3Ts(self):
    # Currently we only support live packaging for ts.
    self.assertPackageSuccess(
        self._GetStreams(['audio', 'video'],
                         segmented=True,
                         hls=True,
                         test_files=['bear-640x360-ac3.ts']),
        self._GetFlags(output_hls=True))
    self._CheckTestResults('avc-ac3-ts')

  def testAvcAc3TsToMp4(self):
    self.assertPackageSuccess(
        self._GetStreams(['audio', 'video'],
                         output_format='mp4',
                         hls=True,
                         test_files=['bear-640x360-ac3.ts']),
        self._GetFlags(output_hls=True))
    self._CheckTestResults('avc-ac3-ts-to-mp4')

  def testAvcTsLivePlaylist(self):
    self.assertPackageSuccess(
        self._GetStreams(['audio', 'video'],
                         segmented=True,
                         hls=True,
                         test_files=['bear-640x360.ts']),
        self._GetFlags(
            output_hls=True,
            hls_playlist_type='LIVE',
            time_shift_buffer_depth=0.5))
    self._CheckTestResults('avc-ts-live-playlist')

  def testAvcTsLivePlaylistWithKeyRotation(self):
    self.packager.Package(
        self._GetStreams(['audio', 'video'],
                         segmented=True,
                         hls=True,
                         test_files=['bear-640x360.ts']),
        self._GetFlags(
            encryption=True,
            key_rotation=True,
            output_hls=True,
            hls_playlist_type='LIVE',
            time_shift_buffer_depth=0.5))
    self._CheckTestResults('avc-ts-live-playlist-with-key-rotation')

  def testAvcTsEventPlaylist(self):
    self.assertPackageSuccess(
        self._GetStreams(['audio', 'video'],
                         segmented=True,
                         hls=True,
                         test_files=['bear-640x360.ts']),
        self._GetFlags(
            output_hls=True,
            hls_playlist_type='EVENT',
            time_shift_buffer_depth=0.5))
    self._CheckTestResults('avc-ts-event-playlist')

  def testAvcTsLivePlaylistAndDashDynamicWithSegmentDeletion(self):
    self.assertPackageSuccess(
        self._GetStreams(
            ['audio'],
            output_format='mp4',
            segmented=True,
            hls=True,
            test_files=['bear-640x360.ts']),
        self._GetFlags(
            output_hls=True,
            hls_playlist_type='LIVE',
            output_dash=True,
            segment_duration=0.5,
            time_shift_buffer_depth=0.5,
            preserved_segments_outside_live_window=1))
    self._CheckTestResults(
        'avc-ts-live-playlist-dash-dynamic-with-segment-deletion')

  def testVp8Webm(self):
    self.assertPackageSuccess(
        self._GetStreams(['video'], test_files=['bear-640x360.webm']),
        self._GetFlags(output_dash=True))
    self._CheckTestResults('vp8-webm')

  def testVp9Webm(self):
    self.assertPackageSuccess(
        self._GetStreams(['audio', 'video'],
                         test_files=['bear-320x240-vp9-opus.webm']),
        self._GetFlags(output_dash=True))
    self._CheckTestResults('vp9-webm')

  def testVp9WebmWithBlockgroup(self):
    self.assertPackageSuccess(
        self._GetStreams(['video'], test_files=['bear-vp9-blockgroup.webm']),
        self._GetFlags(output_dash=True))
    self._CheckTestResults('vp9-webm-with-blockgroup')

  def testVorbisWebm(self):
    self.assertPackageSuccess(
        self._GetStreams(['audio'],
                         test_files=['bear-320x240-audio-only.webm']),
        self._GetFlags(output_dash=True))
    self._CheckTestResults('vorbis-webm')

  def testAv1Mp4(self):
    self.assertPackageSuccess(
        self._GetStreams(['video'], test_files=['bear-av1.mp4']),
        self._GetFlags(output_dash=True, output_hls=True))
    self._CheckTestResults('av1-mp4')

  def testAv1Mp4ToWebM(self):
    self.assertPackageSuccess(
        self._GetStreams(['video'],
                         output_format='webm',
                         test_files=['bear-av1.mp4']),
        self._GetFlags(output_dash=True, output_hls=True))
    self._CheckTestResults('av1-mp4-to-webm')

  def testAv1WebM(self):
    self.assertPackageSuccess(
        self._GetStreams(['video'],
                         output_format='mp4',
                         test_files=['bear-av1.webm']),
        self._GetFlags(output_dash=True, output_hls=True))
    self._CheckTestResults('av1-webm')

  def testEncryption(self):
    self.assertPackageSuccess(
        self._GetStreams(['audio', 'video']),
        self._GetFlags(encryption=True, output_dash=True))
    self._CheckTestResults('encryption', verify_decryption=True)

  def testEncryptionWithMultiDrms(self):
    self.assertPackageSuccess(
        self._GetStreams(['audio', 'video']),
        self._GetFlags(
            encryption=True,
            protection_systems='Widevine,PlayReady,FairPlay,Marlin',
            output_dash=True,
            output_hls=True))
    self._CheckTestResults('encryption-with-multi-drms')

  # Test deprecated flag --enable_fixed_key_encryption, which is still
  # supported currently.
  def testEncryptionUsingFixedKey(self):
    flags = self._GetFlags(output_dash=True) + [
        '--enable_fixed_key_encryption', '--key_id={0}'.format(
            self.encryption_key_id), '--key={0}'.format(self.encryption_key),
        '--clear_lead={0}'.format(self.clear_lead), '--iv={0}'.format(
            self.encryption_iv)
    ]
    self.assertPackageSuccess(self._GetStreams(['audio', 'video']), flags)
    self._CheckTestResults('encryption-using-fixed-key', verify_decryption=True)

  def testEncryptionMultiKeys(self):
    audio_key_id = '10111213141516171819202122232425'
    audio_key = '11121314151617181920212223242526'
    video_key_id = '20212223242526272829303132333435'
    video_key = '21222324252627282930313233343536'
    flags = self._GetFlags(output_dash=True) + [
        '--enable_raw_key_encryption',
        '--keys=label=AUDIO:key_id={0}:key={1},label=SD:key_id={2}:key={3}'.
        format(audio_key_id, audio_key,
               video_key_id, video_key), '--clear_lead={0}'.format(
                   self.clear_lead), '--iv={0}'.format(self.encryption_iv)
    ]
    self.assertPackageSuccess(self._GetStreams(['audio', 'video']), flags)
    self._CheckTestResults('encryption-multi-keys')

  def testEncryptionMultiKeysWithStreamLabel(self):
    audio_key_id = '20212223242526272829303132333435'
    audio_key = '21222324252627282930313233343536'
    video_key_id = '10111213141516171819202122232425'
    video_key = '11121314151617181920212223242526'
    flags = self._GetFlags(output_dash=True) + [
        '--enable_raw_key_encryption',
        '--keys=label=MyAudio:key_id={0}:key={1},label=:key_id={2}:key={3}'.
        format(audio_key_id, audio_key,
               video_key_id, video_key), '--clear_lead={0}'.format(
                   self.clear_lead), '--iv={0}'.format(self.encryption_iv)
    ]
    # DRM label 'MyVideo' is not defined, will fall back to the key for the
    # empty default label.
    streams = [
        self._GetStream('audio', drm_label='MyAudio'),
        self._GetStream('video', drm_label='MyVideo')
    ]

    self.assertPackageSuccess(streams, flags)
    self._CheckTestResults('encryption-multi-keys-with-stream-label')

  def testExplicitPssh(self):
    flags = self._GetFlags(encryption=True, output_dash=True) + [
        '--pssh={0}'.format(self.pssh),
    ]
    self.assertPackageSuccess(self._GetStreams(['audio', 'video']), flags)
    self._CheckTestResults('encryption-using-explicit-pssh')

  def testEncryptionOfOnlyVideoStream(self):
    streams = [
        self._GetStream('audio', skip_encryption=True),
        self._GetStream('video')
    ]
    flags = self._GetFlags(encryption=True, output_dash=True)

    self.assertPackageSuccess(streams, flags)
    self._CheckTestResults(
        'encryption-of-only-video-stream', verify_decryption=True)

  def testEncryptionAndTrickPlay(self):
    streams = [
        self._GetStream('audio'),
        self._GetStream('video'),
        self._GetStream('video', trick_play_factor=1),
    ]

    self.assertPackageSuccess(streams,
                              self._GetFlags(encryption=True, output_dash=True))
    self._CheckTestResults('encryption-and-trick-play', verify_decryption=True)

  # TODO(hmchen): Add a test case that SD and HD AdapatationSet share one trick
  # play stream.
  def testEncryptionAndTwoTrickPlays(self):
    streams = [
        self._GetStream('audio'),
        self._GetStream('video'),
        self._GetStream('video', trick_play_factor=1),
        self._GetStream('video', trick_play_factor=2),
    ]

    self.assertPackageSuccess(streams,
                              self._GetFlags(encryption=True, output_dash=True))
    self._CheckTestResults('encryption-and-two-trick-plays')

  def testEncryptionAndNoClearLead(self):
    streams = [
        self._GetStream('audio'),
        self._GetStream('video')
    ]

    self.clear_lead = 0
    self.assertPackageSuccess(streams,
                              self._GetFlags(encryption=True, output_dash=True))
    self._CheckTestResults(
        'encryption-and-no-clear-lead', verify_decryption=True)

  def testEncryptionAndNoPsshInStream(self):
    self.assertPackageSuccess(
        self._GetStreams(['audio', 'video']),
        self._GetFlags(
            encryption=True, include_pssh_in_stream=False, output_dash=True))
    self._CheckTestResults('encryption-and-no-pssh-in-stream')

  def testEncryptionCbc1(self):
    self.assertPackageSuccess(
        self._GetStreams(['audio', 'video']),
        self._GetFlags(
            encryption=True, protection_scheme='cbc1', output_dash=True))
    self._CheckTestResults('encryption-cbc-1', verify_decryption=True)

  def testEncryptionCens(self):
    self.assertPackageSuccess(
        self._GetStreams(['audio', 'video']),
        self._GetFlags(
            encryption=True, protection_scheme='cens', output_dash=True))
    self._CheckTestResults('encryption-cens', verify_decryption=True)

  def testEncryptionCbcs(self):
    self.assertPackageSuccess(
        self._GetStreams(['audio', 'video']),
        self._GetFlags(
            encryption=True, protection_scheme='cbcs', output_dash=True))
    self._CheckTestResults('encryption-cbcs', verify_decryption=True)

  def testEncryptionCbcsWithFullProtection(self):
    self.assertPackageSuccess(
        self._GetStreams(['audio', 'video']),
        self._GetFlags(
            encryption=True,
            protection_scheme='cbcs',
            crypt_byte_block=10,
            skip_byte_block=0,
            output_dash=True))
    self._CheckTestResults(
        'encryption-cbcs-with-full-protection', verify_decryption=True)

  def testEncryptionAndAdCues(self):
    self.assertPackageSuccess(
        self._GetStreams(['audio', 'video'], hls=True),
        self._GetFlags(encryption=True, output_dash=True, output_hls=True,
                       ad_cues='1.5'))
    self._CheckTestResults('encryption-and-ad-cues')

  def testEncryptionAndAdCuesAndDashTrickPlay(self):
    streams = [
        self._GetStream('audio'),
        self._GetStream('video'),
        self._GetStream('video', trick_play_factor=1),
    ]
    self.assertPackageSuccess(
        streams, self._GetFlags(
            encryption=True, output_dash=True, ad_cues='1.5'))
    self._CheckTestResults('encryption-and-ad-cues-and-dash-trick-play')

  def testEncryptionAndAdCuesSplitContent(self):
    self.assertPackageSuccess(
        self._GetStreams(
            ['audio', 'video'], hls=True, split_content_on_ad_cues=True),
        self._GetFlags(
            encryption=True, output_dash=True, output_hls=True, ad_cues='1.5'))
    self._CheckTestResults('encryption-and-ad-cues-split-content')

  def testHlsAudioVideoTextWithAdCues(self):
    streams = [
        self._GetStream('audio', hls=True, segmented=True),
        self._GetStream('video', hls=True, segmented=True),
        self._GetStream(
            'text', hls=True, segmented=True, test_file='bear-english.vtt')
    ]
    flags = self._GetFlags(output_hls=True, ad_cues='1.5')
    self.assertPackageSuccess(streams, flags)
    self._CheckTestResults('hls-audio-video-text-with-ad-cues')

  def testVttTextToMp4WithAdCues(self):
    streams = [
        self._GetStream('audio', hls=True, segmented=True),
        self._GetStream('video', hls=True, segmented=True),
        self._GetStream(
            'text',
            hls=True,
            segmented=True,
            test_file='bear-english.vtt',
            output_format='mp4')
    ]
    flags = self._GetFlags(output_dash=True, output_hls=True,
                           generate_static_live_mpd=True, ad_cues='1.5')
    self.assertPackageSuccess(streams, flags)
    self._CheckTestResults('vtt-text-to-mp4-with-ad-cues')

  def testWebmSubsampleEncryption(self):
    streams = [
        self._GetStream('video', test_file='bear-320x180-vp9-altref.webm')
    ]
    self.assertPackageSuccess(streams,
                              self._GetFlags(encryption=True, output_dash=True))
    self._CheckTestResults('webm-subsample-encryption', verify_decryption=True)

  def testWebmVp9FullSampleEncryption(self):
    streams = [
        self._GetStream('video', test_file='bear-320x180-vp9-altref.webm')
    ]
    flags = self._GetFlags(
        encryption=True, vp9_subsample_encryption=False, output_dash=True)

    self.assertPackageSuccess(streams, flags)
    self._CheckTestResults(
        'webm-vp9-full-sample-encryption', verify_decryption=True)

  def testAvcTsWithEncryption(self):
    # Currently we only support live packaging for ts.
    self.assertPackageSuccess(
        self._GetStreams(['audio', 'video'],
                         segmented=True,
                         hls=True,
                         test_files=['bear-640x360.ts']),
        self._GetFlags(encryption=True, output_hls=True))
    self._CheckTestResults('avc-ts-with-encryption')

  def testAvcTsAacPackedAudioWithEncryption(self):
    # Currently we only support live packaging for ts.
    streams = [
        self._GetStream(
            'audio',
            output_format='aac',
            segmented=True,
            hls=True,
            test_file='bear-640x360.ts'),
        self._GetStream(
            'video', segmented=True, hls=True, test_file='bear-640x360.ts')
    ]
    flags = self._GetFlags(encryption=True, output_hls=True)

    self.assertPackageSuccess(streams, flags)
    self._CheckTestResults('avc-ts-aac-packed-audio-with-encryption')

  def testAvcTsWithEncryptionAndFairPlay(self):
    # Currently we only support live packaging for ts.
    self.assertPackageSuccess(
        self._GetStreams(['audio', 'video'],
                         segmented=True,
                         hls=True,
                         test_files=['bear-640x360.ts']),
        self._GetFlags(
            encryption=True, protection_systems='FairPlay', output_hls=True))
    self._CheckTestResults('avc-ts-with-encryption-and-fairplay')

  def testAvcAc3TsWithEncryption(self):
    # Currently we only support live packaging for ts.
    self.assertPackageSuccess(
        self._GetStreams(['audio', 'video'],
                         segmented=True,
                         hls=True,
                         test_files=['bear-640x360-ac3.ts']),
        self._GetFlags(encryption=True, output_hls=True))
    self._CheckTestResults('avc-ac3-ts-with-encryption')

  def testAvcTsAc3PackedAudioWithEncryption(self):
    # Currently we only support live packaging for ts.
    streams = [
        self._GetStream(
            'audio',
            output_format='ac3',
            segmented=True,
            hls=True,
            test_file='bear-640x360-ac3.ts'),
        self._GetStream(
            'video', segmented=True, hls=True, test_file='bear-640x360-ac3.ts')
    ]
    flags = self._GetFlags(encryption=True, output_hls=True)

    self.assertPackageSuccess(streams, flags)
    self._CheckTestResults('avc-ts-ac3-packed-audio-with-encryption')

  def testAvcTsWithEncryptionExerciseEmulationPrevention(self):
    self.encryption_key = 'ad7e9786def9159db6724be06dfcde7a'
    # Currently we only support live packaging for ts.
    self.assertPackageSuccess(
        self._GetStreams(
            ['video'],
            output_format='ts',
            segmented=True,
            hls=True,
            test_files=['sintel-1024x436.mp4']),
        self._GetFlags(
            encryption=True,
            output_hls=True))
    self._CheckTestResults(
        'avc-ts-with-encryption-exercise-emulation-prevention')

  def testWebmWithEncryption(self):
    streams = [self._GetStream('video', test_file='bear-640x360.webm')]
    flags = self._GetFlags(encryption=True, output_dash=True)

    self.assertPackageSuccess(streams, flags)
    self._CheckTestResults('webm-with-encryption', verify_decryption=True)

  def testHevcWithEncryption(self):
    streams = [
        self._GetStream('video', test_file='bear-640x360-hevc.mp4')
    ]
    flags = self._GetFlags(encryption=True, output_dash=True)

    self.assertPackageSuccess(streams, flags)
    self._CheckTestResults('hevc-with-encryption', verify_decryption=True)

  def testHdr10WithEncryption(self):
    streams = [
        self._GetStream('video', test_file='bear-640x360-hevc-hdr10.mp4')
    ]
    flags = self._GetFlags(encryption=True, output_dash=True, output_hls=True)

    self.assertPackageSuccess(streams, flags)
    self._CheckTestResults('hdr10-with-encryption')

  def testDolbyVisionProfile5WithEncryption(self):
    streams = [
        self._GetStream('video', test_file='sparks_dovi_5.mp4')
    ]
    flags = self._GetFlags(encryption=True, output_dash=True, output_hls=True)

    self.assertPackageSuccess(streams, flags)
    self._CheckTestResults('dolby-vision-profile-5-with-encryption')

  def testDolbyVisionProfile8WithEncryption(self):
    streams = [
        self._GetStream('video', test_file='sparks_dovi_8.mp4')
    ]
    flags = self._GetFlags(encryption=True, output_dash=True, output_hls=True)

    self.assertPackageSuccess(streams, flags)
    self._CheckTestResults('dolby-vision-profile-8-with-encryption')

  def testVp8Mp4WithEncryption(self):
    streams = [
        self._GetStream('video',
                        output_format='mp4',
                        test_file='bear-640x360.webm')
    ]
    flags = self._GetFlags(encryption=True, output_dash=True)

    self.assertPackageSuccess(streams, flags)
    self._CheckTestResults('vp8-mp4-with-encryption', verify_decryption=True)

  def testOpusVp9Mp4WithEncryption(self):
    streams = [
        self._GetStream('audio',
                        output_format='mp4',
                        test_file='bear-320x240-vp9-opus.webm'),
        self._GetStream('video',
                        output_format='mp4',
                        test_file='bear-320x240-vp9-opus.webm'),
    ]
    flags = self._GetFlags(encryption=True, output_dash=True)

    self.assertPackageSuccess(streams, flags)
    self._CheckTestResults(
        'opus-vp9-mp4-with-encryption', verify_decryption=True)

  def testFlacWithEncryption(self):
    streams = [
        self._GetStream('audio', test_file='bear-flac.mp4'),
    ]
    flags = self._GetFlags(encryption=True, output_dash=True, output_hls=True)

    self.assertPackageSuccess(streams, flags)
    self._CheckTestResults('flac-with-encryption', verify_decryption=True)

  def testAv1Mp4WithEncryption(self):
    self.assertPackageSuccess(
        self._GetStreams(['video'], test_files=['bear-av1.mp4']),
        self._GetFlags(encryption=True, output_dash=True, output_hls=True))
    self._CheckTestResults('av1-mp4-with-encryption', verify_decryption=True)

  def testAv1WebMWithEncryption(self):
    self.assertPackageSuccess(
        self._GetStreams(['video'], test_files=['bear-av1.webm']),
        self._GetFlags(encryption=True, output_dash=True, output_hls=True))
    self._CheckTestResults('av1-webm-with-encryption', verify_decryption=True)

  def testWvmInput(self):
    self.encryption_key = '9248d245390e0a49d483ba9b43fc69c3'
    self.assertPackageSuccess(
        self._GetStreams(['0', '1', '2', '3'],
                         output_format='mp4',
                         test_files=['bear-multi-configs.wvm']),
        self._GetFlags(decryption=True, output_dash=True))
    # Output timescale is 90000.
    self._CheckTestResults('wvm-input')

  # TODO(kqyang): Fix shared_library not supporting strip_parameter_set_nalus
  # problem.
  @unittest.skipUnless(
      test_env.options.libpackager_type == 'static_library',
      'libpackager shared_library does not support '
      '--strip_parameter_set_nalus flag.'
  )
  def testWvmInputWithoutStrippingParameterSetNalus(self):
    self.encryption_key = '9248d245390e0a49d483ba9b43fc69c3'
    self.assertPackageSuccess(
        self._GetStreams(['0', '1', '2', '3'],
                         output_format='mp4',
                         test_files=['bear-multi-configs.wvm']),
        self._GetFlags(
            strip_parameter_set_nalus=False, decryption=True, output_dash=True))
    # Output timescale is 90000.
    self._CheckTestResults('wvm-input-without-stripping-parameters-set-nalus')

  def testEncryptionAndRandomIv(self):
    self.assertPackageSuccess(
        self._GetStreams(['audio', 'video']),
        self._GetFlags(encryption=True, random_iv=True, output_dash=True))
    # The outputs are encrypted with random iv, so they are not the same as
    # golden files.
    self._CheckTestResults(
        'encryption',
        verify_decryption=True,
        diff_files_policy=DiffFilesPolicy(
            allowed_diff_files=[
                'bear-640x360-audio.mp4', 'bear-640x360-video.mp4'
            ],
            exact=True,
            allow_updating_golden_files=False))

  def testEncryptionAndRealClock(self):
    self.assertPackageSuccess(
        self._GetStreams(['audio', 'video']),
        self._GetFlags(encryption=True, output_dash=True, use_fake_clock=False))
    # The outputs are generated with real clock, so they are not the same as
    # golden files.
    self._CheckTestResults(
        'encryption',
        verify_decryption=True,
        diff_files_policy=DiffFilesPolicy(
            allowed_diff_files=[
                'bear-640x360-audio.mp4', 'bear-640x360-video.mp4'
            ],
            exact=True,
            allow_updating_golden_files=False))

  def testEncryptionAndNonDashIfIop(self):
    self.assertPackageSuccess(
        self._GetStreams(['audio', 'video']),
        self._GetFlags(encryption=True, dash_if_iop=False, output_dash=True))
    self._CheckTestResults('encryption-and-non-dash-if-iop')

  def testEncryptionAndOutputMediaInfo(self):
    self.assertPackageSuccess(
        self._GetStreams(['audio', 'video']),
        self._GetFlags(encryption=True, output_media_info=True))
    self._CheckTestResults('encryption-and-output-media-info')

  def testEncryptionAndOutputMediaInfoAndMpdFromMediaInfo(self):
    self.assertPackageSuccess(
        # The order is not deterministic if there are more than one
        # AdaptationSets, so only one is included here.
        self._GetStreams(['video']),
        self._GetFlags(encryption=True, output_media_info=True))
    self.assertMpdGeneratorSuccess()
    self._CheckTestResults(
        'encryption-and-output-media-info-and-mpd-from-media-info')

  def testEncryptionAndOutputMediaInfoAndMpdFromMediaInfoSegmentList(self):
    self.assertPackageSuccess(
        # The order is not deterministic if there are more than one
        # AdaptationSets, so only one is included here.
        self._GetStreams(['audio']),
        self._GetFlags(
            encryption=True,
            output_media_info=True,
            dash_force_segment_list=True,
            output_dash=True))
    self._CheckTestResults(
        'encryption-and-output-media-info-and-mpd-from-media-info-segmentlist')

  def testHlsSingleSegmentMp4Encrypted(self):
    self.assertPackageSuccess(
        self._GetStreams(['audio', 'video'], hls=True),
        self._GetFlags(encryption=True, output_hls=True))
    self._CheckTestResults('hls-single-segment-mp4-encrypted')

  def testEc3AndHlsSingleSegmentMp4Encrypted(self):
    self.assertPackageSuccess(
        self._GetStreams(
            ['audio', 'video'], hls=True, test_files=['bear-640x360-ec3.mp4']),
        self._GetFlags(encryption=True, output_hls=True))
    self._CheckTestResults('ec3-and-hls-single-segment-mp4-encrypted')

  def testEc3PackedAudioEncrypted(self):
    streams = [
        self._GetStream(
            'audio',
            output_format='ec3',
            segmented=True,
            hls=True,
            test_file='bear-640x360-ec3.mp4'),
        self._GetStream(
            'video',
            output_format='ts',
            segmented=True,
            hls=True,
            test_file='bear-640x360-ec3.mp4')
    ]
    flags = self._GetFlags(encryption=True, output_hls=True)

    self.assertPackageSuccess(streams, flags)
    self._CheckTestResults('ec3-packed-audio-encrypted')

  # Test HLS with multi-segment mp4 and content in subdirectories.
  def testHlsMultiSegmentMp4WithCustomPath(self):
    test_file = os.path.join(self.test_data_dir, 'bear-640x360.mp4')
    # {tmp}/audio/audio-init.mp4, {tmp}/audio/audio-1.m4s etc.
    audio_output_prefix = os.path.join(self.tmp_dir, 'audio', 'audio')
    # {tmp}/video/video-init.mp4, {tmp}/video/video-1.m4s etc.
    video_output_prefix = os.path.join(self.tmp_dir, 'video', 'video')

    self.assertPackageSuccess(
        [
            'input=%s,stream=audio,init_segment=%s-init.mp4,'
            'segment_template=%s-$Number$.m4s,playlist_name=audio/audio.m3u8' %
            (test_file, audio_output_prefix, audio_output_prefix),
            'input=%s,stream=video,init_segment=%s-init.mp4,'
            'segment_template=%s-$Number$.m4s,playlist_name=video/video.m3u8' %
            (test_file, video_output_prefix, video_output_prefix),
        ],
        self._GetFlags(output_hls=True))

    self._CheckTestResults('hls-multi-segment-mp4-with-custom-path')

  def testLiveProfile(self):
    self.assertPackageSuccess(
        self._GetStreams(['audio', 'video'], segmented=True),
        self._GetFlags(
            output_dash=True,
            utc_timings='urn:mpeg:dash:utc:http-xsdate:2014='
            'http://foo.bar/my_body_is_the_current_date_and_time,'
            'urn:mpeg:dash:utc:http-head:2014='
            'http://foo.bar/check_me_for_the_date_header'))
    self._CheckTestResults('live-profile')

  def testLiveProfileWithWebM(self):
    streams = self._GetStreams(['audio', 'video'],
                               segmented=True,
                               test_file='bear-640x360.webm')
    flags = self._GetFlags(output_dash=True, output_hls=True)

    self.assertPackageSuccess(streams, flags)
    self._CheckTestResults('live-profile-with-webm')

  def testLiveStaticProfile(self):
    self.assertPackageSuccess(
        self._GetStreams(['audio', 'video'], segmented=True),
        self._GetFlags(output_dash=True, generate_static_live_mpd=True))
    self._CheckTestResults('live-static-profile')

  def testLiveStaticProfileWithTimeInSegmentName(self):
    self.assertPackageSuccess(
        self._GetStreams(['audio', 'video'],
                         segmented=True,
                         using_time_specifier=True),
        self._GetFlags(output_dash=True, generate_static_live_mpd=True))
    self._CheckTestResults('live-static-profile-with-time-in-segment-name')

  def testAllowCodecSwitching(self):
    streams = [
        self._GetStream('video', test_file='bear-640x360-hevc.mp4'),
        self._GetStream('video', test_file='bear-640x360.mp4'),
        self._GetStream('video', test_file='bear-1280x720.mp4'),
        self._GetStream('audio', test_file='bear-640x360.mp4'),
    ]

    self.assertPackageSuccess(streams,
                              self._GetFlags(output_dash=True,
                                             allow_codec_switching=True))
    self._CheckTestResults('audio-video-with-codec-switching')

  def testAllowCodecSwitchingWithEncryptionAndTrickplay(self):
    streams = [
        self._GetStream('video', test_file='bear-640x360-hevc.mp4'),
        self._GetStream('video', test_file='bear-640x360.mp4'),
        self._GetStream('video', test_file='bear-1280x720.mp4'),
        self._GetStream('video', test_file='bear-1280x720.mp4',
                        trick_play_factor=1),
        self._GetStream('audio', test_file='bear-640x360.mp4'),
    ]

    self.assertPackageSuccess(streams,
                              self._GetFlags(output_dash=True,
                                             allow_codec_switching=True,
                                             encryption=True))
    self._CheckTestResults(
        'audio-video-with-codec-switching-encryption-trick-play')

  def testForcedCommandlineOrdering(self):
    streams = [
        self._GetStream('text',  test_file='bear-english.vtt'),
        self._GetStream('audio', test_file='bear-640x360.mp4'),
        self._GetStream('video', test_file='bear-640x360-hevc.mp4'),
        self._GetStream('video', test_file='bear-1280x720.mp4'),
        self._GetStream('video', test_file='bear-640x360.mp4'),
    ]

    self.assertPackageSuccess(streams,
                              self._GetFlags(output_dash=True, output_hls=True,
                                             force_cl_index=True))
    self._CheckTestResults('forced-commandline-ordering')

  def testAllowCodecSwitchingWithCommandlineOrdering(self):
    streams = [
        self._GetStream('audio', test_file='bear-640x360.mp4'),
        self._GetStream('video', test_file='bear-640x360-hevc.mp4'),
        self._GetStream('video', test_file='bear-640x360.mp4'),
        self._GetStream('video', test_file='bear-1280x720.mp4'),
    ]

    self.assertPackageSuccess(streams,
                              self._GetFlags(output_dash=True,
                                             allow_codec_switching=True,
                                             force_cl_index=True))
    self._CheckTestResults(
      'audio-video-with-codec-switching-and-forced-commandline_order')

  def testAudioVideoWithTrickPlayAndCommandlineOrdering(self):
    streams = [
        self._GetStream('audio', test_file='bear-640x360.mp4'),
        self._GetStream('video', test_file='bear-640x360-hevc.mp4'),
        self._GetStream('video', test_file='bear-640x360.mp4'),
        self._GetStream('video', test_file='bear-1280x720.mp4',
                        trick_play_factor=1),
    ]

    self.assertPackageSuccess(streams, self._GetFlags(output_dash=True,
                                                      force_cl_index=True))
    self._CheckTestResults(
      'audio-video-with-trick-play-and-forced-commandline-order')

  def testLiveProfileAndEncryption(self):
    self.assertPackageSuccess(
        self._GetStreams(['audio', 'video'], segmented=True),
        self._GetFlags(encryption=True, output_dash=True))
    self._CheckTestResults('live-profile-and-encryption')

  def testLiveProfileAndEncryptionAndNonDashIfIop(self):
    self.assertPackageSuccess(
        self._GetStreams(['audio', 'video'], segmented=True),
        self._GetFlags(encryption=True, dash_if_iop=False, output_dash=True))
    self._CheckTestResults(
        'live-profile-and-encryption-and-non-dash-if-iop')

  def testLiveProfileAndEncryptionAndMultFiles(self):
    self.assertPackageSuccess(
        self._GetStreams(['audio', 'video'],
                         segmented=True,
                         test_files=['bear-1280x720.mp4', 'bear-640x360.mp4',
                                     'bear-320x180.mp4']),
        self._GetFlags(encryption=True, output_dash=True))
    self._CheckTestResults(
        'live-profile-and-encryption-and-mult-files')

  def testLiveProfileAndKeyRotation(self):
    self.assertPackageSuccess(
        self._GetStreams(['audio', 'video'], segmented=True),
        self._GetFlags(encryption=True, key_rotation=True, output_dash=True))
    self._CheckTestResults('live-profile-and-key-rotation')

  def testLiveProfileAndKeyRotationCbcs(self):
    self.assertPackageSuccess(
        self._GetStreams(['audio', 'video'], segmented=True),
        self._GetFlags(
            encryption=True,
            protection_scheme='cbcs',
            key_rotation=True,
            output_dash=True))
    self._CheckTestResults('live-profile-and-key-rotation-cbcs')

  def testLiveProfileAndKeyRotationAndNoPsshInStream(self):
    self.assertPackageSuccess(
        self._GetStreams(['audio', 'video'], segmented=True),
        self._GetFlags(
            encryption=True,
            key_rotation=True,
            include_pssh_in_stream=False,
            output_dash=True))
    self._CheckTestResults(
        'live-profile-and-key-rotation-and-no-pssh-in-stream')

  def testLiveProfileAndKeyRotationAndNonDashIfIop(self):
    self.assertPackageSuccess(
        self._GetStreams(['audio', 'video'], segmented=True),
        self._GetFlags(
            encryption=True,
            key_rotation=True,
            dash_if_iop=False,
            output_dash=True))
    self._CheckTestResults(
        'live-profile-and-key-rotation-and-non-dash-if-iop')

  @unittest.skipUnless(test_env.has_aes_flags, 'Requires AES credentials.')
  def testWidevineEncryptionWithAes(self):
    flags = self._GetFlags(widevine_encryption=True, output_dash=True)
    flags += [
        '--signer=widevine_test',
        '--aes_signing_key=' + test_env.options.aes_signing_key,
        '--aes_signing_iv=' + test_env.options.aes_signing_iv
    ]
    self.assertPackageSuccess(self._GetStreams(['audio', 'video']), flags)
    self._AssertStreamInfo(self.output[0], 'is_encrypted: true')
    self._AssertStreamInfo(self.output[1], 'is_encrypted: true')

  @unittest.skipUnless(test_env.has_aes_flags, 'Requires AES credentials.')
  def testWidevineEncryptionWithAesAndMultFiles(self):
    flags = self._GetFlags(widevine_encryption=True, output_dash=True)
    flags += [
        '--signer=widevine_test',
        '--aes_signing_key=' + test_env.options.aes_signing_key,
        '--aes_signing_iv=' + test_env.options.aes_signing_iv
    ]
    self.assertPackageSuccess(
        self._GetStreams(['audio', 'video'],
                         test_files=['bear-1280x720.mp4', 'bear-640x360.mp4',
                                     'bear-320x180.mp4']), flags)
    with open(self.mpd_output, 'rb') as f:
      logging.info(f.read())
      # TODO(kqyang): Add some validations.

  @unittest.skipUnless(test_env.has_aes_flags, 'Requires AES credentials.')
  def testKeyRotationWithAes(self):
    flags = self._GetFlags(
        widevine_encryption=True, key_rotation=True, output_dash=True)
    flags += [
        '--signer=widevine_test',
        '--aes_signing_key=' + test_env.options.aes_signing_key,
        '--aes_signing_iv=' + test_env.options.aes_signing_iv
    ]
    self.assertPackageSuccess(self._GetStreams(['audio', 'video']), flags)
    self._AssertStreamInfo(self.output[0], 'is_encrypted: true')
    self._AssertStreamInfo(self.output[1], 'is_encrypted: true')

  @unittest.skipUnless(test_env.has_rsa_flags, 'Requires RSA credentials.')
  def testWidevineEncryptionWithRsa(self):
    flags = self._GetFlags(widevine_encryption=True, output_dash=True)
    flags += [
        '--signer=widevine_test',
        '--rsa_signing_key_path=' + test_env.options.rsa_signing_key_path
    ]
    self.assertPackageSuccess(self._GetStreams(['audio', 'video']), flags)
    self._AssertStreamInfo(self.output[0], 'is_encrypted: true')
    self._AssertStreamInfo(self.output[1], 'is_encrypted: true')

  def testHlsSegmentedWebVtt(self):
    streams = self._GetStreams(
        ['audio', 'video'], output_format='ts', segmented=True)
    streams += self._GetStreams(
        ['text'],
        test_files=['bear-english.vtt'],
        segmented=True,
        hls_characteristics='public.accessibility.transcribes-spoken-dialog;'
        'private.accessibility.widevine-special')

    flags = self._GetFlags(output_hls=True)

    self.assertPackageSuccess(streams, flags)
    self._CheckTestResults('hls-segmented-webvtt')

  def testBandwidthOverride(self):
    streams = [
        self._GetStream('audio', hls=True, bandwidth=11111),
        self._GetStream('video', hls=True, bandwidth=44444)
    ]

    flags = self._GetFlags(output_dash=True, output_hls=True)

    self.assertPackageSuccess(streams, flags)
    self._CheckTestResults('bandwidth-override')


class PackagerCommandParsingTest(PackagerAppTest):

  def testEncryptionWithIncorrectKeyIdLength1(self):
    self.encryption_key_id = self.encryption_key_id[0:-2]
    packaging_result = self.packager.Package(
        self._GetStreams(['video']), self._GetFlags(encryption=True))
    self.assertEqual(packaging_result, 1)

  def testEncryptionWithIncorrectKeyIdLength2(self):
    self.encryption_key_id += '12'
    packaging_result = self.packager.Package(
        self._GetStreams(['video']), self._GetFlags(encryption=True))
    self.assertEqual(packaging_result, 1)

  def testEncryptionWithInvalidKeyIdValue(self):
    self.encryption_key_id = self.encryption_key_id[0:-1] + 'g'
    packaging_result = self.packager.Package(
        self._GetStreams(['video']), self._GetFlags(encryption=True))
    self.assertEqual(packaging_result, 1)

  def testEncryptionWithIncorrectKeyLength1(self):
    self.encryption_key = self.encryption_key[0:-2]
    packaging_result = self.packager.Package(
        self._GetStreams(['video']), self._GetFlags(encryption=True))
    self.assertEqual(packaging_result, 1)

  def testEncryptionWithIncorrectKeyLength2(self):
    self.encryption_key += '12'
    packaging_result = self.packager.Package(
        self._GetStreams(['video']), self._GetFlags(encryption=True))
    self.assertEqual(packaging_result, 1)

  def testEncryptionWithInvalidKeyValue(self):
    self.encryption_key = self.encryption_key[0:-1] + 'g'
    packaging_result = self.packager.Package(
        self._GetStreams(['video']), self._GetFlags(encryption=True))
    self.assertEqual(packaging_result, 1)

  def testEncryptionWithIncorrectIvLength1(self):
    self.encryption_iv = self.encryption_iv[0:-2]
    packaging_result = self.packager.Package(
        self._GetStreams(['video']), self._GetFlags(encryption=True))
    self.assertEqual(packaging_result, 1)

  def testEncryptionWithIncorrectIvLength2(self):
    self.encryption_iv += '12'
    packaging_result = self.packager.Package(
        self._GetStreams(['video']), self._GetFlags(encryption=True))
    self.assertEqual(packaging_result, 1)

  def testEncryptionWithInvalidIvValue(self):
    self.encryption_iv = self.encryption_iv[0:-1] + 'g'
    packaging_result = self.packager.Package(
        self._GetStreams(['video']), self._GetFlags(encryption=True))
    self.assertEqual(packaging_result, 1)

  def testEncryptionWithInvalidPsshValue1(self):
    packaging_result = self.packager.Package(
        self._GetStreams(['video']),
        self._GetFlags(encryption=True) + ['--pssh=ag'])
    self.assertEqual(packaging_result, 1)

  def testEncryptionWithInvalidPsshValue2(self):
    packaging_result = self.packager.Package(
        self._GetStreams(['video']),
        self._GetFlags(encryption=True) + ['--pssh=1122'])
    self.assertEqual(packaging_result, 1)

  def testWidevineEncryptionInvalidContentId(self):
    self.widevine_content_id += 'ag'
    flags = self._GetFlags(widevine_encryption=True)
    flags += [
        '--signer=widevine_test', '--aes_signing_key=1122',
        '--aes_signing_iv=3344'
    ]
    packaging_result = self.packager.Package(
        self._GetStreams(['audio', 'video']), flags)
    self.assertEqual(packaging_result, 1)

  def testWidevineEncryptionInvalidAesSigningKey(self):
    flags = self._GetFlags(widevine_encryption=True)
    flags += [
        '--signer=widevine_test', '--aes_signing_key=11ag',
        '--aes_signing_iv=3344'
    ]
    packaging_result = self.packager.Package(
        self._GetStreams(['audio', 'video']), flags)
    self.assertEqual(packaging_result, 1)

  def testWidevineEncryptionInvalidAesSigningIv(self):
    flags = self._GetFlags(widevine_encryption=True)
    flags += [
        '--signer=widevine_test', '--aes_signing_key=1122',
        '--aes_signing_iv=33ag'
    ]
    packaging_result = self.packager.Package(
        self._GetStreams(['audio', 'video']), flags)
    self.assertEqual(packaging_result, 1)

  def testWidevineEncryptionMissingAesSigningKey(self):
    flags = self._GetFlags(widevine_encryption=True)
    flags += ['--signer=widevine_test', '--aes_signing_iv=3344']
    packaging_result = self.packager.Package(
        self._GetStreams(['audio', 'video']), flags)
    self.assertEqual(packaging_result, 1)

  def testWidevineEncryptionMissingAesSigningIv(self):
    flags = self._GetFlags(widevine_encryption=True)
    flags += ['--signer=widevine_test', '--aes_signing_key=1122']
    packaging_result = self.packager.Package(
        self._GetStreams(['audio', 'video']), flags)
    self.assertEqual(packaging_result, 1)

  def testWidevineEncryptionMissingSigner1(self):
    flags = self._GetFlags(widevine_encryption=True)
    flags += ['--aes_signing_key=1122', '--aes_signing_iv=3344']
    packaging_result = self.packager.Package(
        self._GetStreams(['audio', 'video']), flags)
    self.assertEqual(packaging_result, 1)

  def testWidevineEncryptionMissingSigner2(self):
    flags = self._GetFlags(widevine_encryption=True)
    flags += ['--rsa_signing_key_path=/tmp/test']
    packaging_result = self.packager.Package(
        self._GetStreams(['audio', 'video']), flags)
    self.assertEqual(packaging_result, 1)

  def testWidevineEncryptionSignerOnly(self):
    flags = self._GetFlags(widevine_encryption=True)
    flags += ['--signer=widevine_test']
    packaging_result = self.packager.Package(
        self._GetStreams(['audio', 'video']), flags)
    self.assertEqual(packaging_result, 1)

  def testWidevineEncryptionAesSigningAndRsaSigning(self):
    flags = self._GetFlags(widevine_encryption=True)
    flags += [
        '--signer=widevine_test',
        '--aes_signing_key=1122',
        '--aes_signing_iv=3344',
        '--rsa_signing_key_path=/tmp/test',
    ]
    packaging_result = self.packager.Package(
        self._GetStreams(['audio', 'video']), flags)
    self.assertEqual(packaging_result, 1)

  def testAudioVideoWithNotExistText(self):
    audio_video_stream = self._GetStreams(['audio', 'video'])
    text_stream = self._GetStreams(['text'], test_files=['not-exist.vtt'])
    packaging_result = self.packager.Package(audio_video_stream + text_stream,
                                             self._GetFlags())
    # Expect the test to fail but we do not expect a crash.
    self.assertNotEqual(packaging_result, 0)
    self.assertLess(packaging_result, 10)

  def testInconsistentOutputAndSegmentTemplateFormat(self):
    test_file = os.path.join(self.test_data_dir, 'bear-640x360.mp4')
    video_output_prefix = os.path.join(self.tmp_dir, 'video')

    packaging_result = self.packager.Package([
        'input=%s,stream=video,init_segment=%s-init.mp4,'
        'segment_template=%s-$Number$.webm' %
        (test_file, video_output_prefix, video_output_prefix),
    ], self._GetFlags())
    # Expect the test to fail but we do not expect a crash.
    self.assertEqual(packaging_result, 1)

  def testIncorrectEncryptionPattern(self):
    packaging_result = self.packager.Package(
        self._GetStreams(['audio', 'video']),
        self._GetFlags(
            encryption=True,
            protection_scheme='cbcs',
            crypt_byte_block=12,
            skip_byte_block=13,
            output_dash=True))
    self.assertEqual(packaging_result, 1)


if __name__ == '__main__':
  unittest.main()<|MERGE_RESOLUTION|>--- conflicted
+++ resolved
@@ -835,7 +835,6 @@
         self._GetFlags(output_dash=True, output_hls=True))
     self._CheckTestResults('hls-only-dash-only')
 
-
   def testDashLabel(self):
     streams = [
         self._GetStream('video', dash_label='Main'),
@@ -844,7 +843,6 @@
     self.assertPackageSuccess(streams, self._GetFlags(output_dash=True))
     self._CheckTestResults('dash-label')
 
-<<<<<<< HEAD
   def testSBD(self):
     streams = [
         self._GetStream('video'),
@@ -863,7 +861,7 @@
             sbd_template_audio='t4,t5',
             sbd_key_audio='k5=v5:k6=v6'))
     self._CheckTestResults('sbd_test')
-=======
+
   def testForcedSubtitle(self):
     streams = [
       self._GetStream('audio', hls=True),
@@ -878,7 +876,6 @@
     self.assertPackageSuccess(streams, self._GetFlags(output_dash=True,
                                                       output_hls=True))
     self._CheckTestResults('forced-subtitle')
->>>>>>> 76eb2c15
 
   def testAudioVideoWithLanguageOverride(self):
     self.assertPackageSuccess(
