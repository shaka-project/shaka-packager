--- conflicted
+++ resolved
@@ -325,20 +325,9 @@
   ChunkingParams& chunking_params = packaging_params.chunking_params;
   chunking_params.segment_duration_in_seconds = FLAGS_segment_duration;
   chunking_params.subsegment_duration_in_seconds = FLAGS_fragment_duration;
-<<<<<<< HEAD
-  chunking_params.is_low_latency_dash = FLAGS_is_low_latency_dash;
-=======
   chunking_params.low_latency_dash_mode = FLAGS_low_latency_dash_mode;
->>>>>>> e1b0c7c4
   chunking_params.segment_sap_aligned = FLAGS_segment_sap_aligned;
   chunking_params.subsegment_sap_aligned = FLAGS_fragment_sap_aligned;
-
-  if (chunking_params.is_low_latency_dash && chunking_params.subsegment_duration_in_seconds > 0) {
-    LOG(ERROR) << "Fragment duration --fragment_duration, "
-                  "cannot be specified if LL-DASH --is_low_latency_dash, "
-                  "is enabled.";
-    return base::nullopt;
-  }
 
   int num_key_providers = 0;
   EncryptionParams& encryption_params = packaging_params.encryption_params;
@@ -447,11 +436,7 @@
   mp4_params.generate_sidx_in_media_segments =
       FLAGS_generate_sidx_in_media_segments;
   mp4_params.include_pssh_in_stream = FLAGS_mp4_include_pssh_in_stream;
-<<<<<<< HEAD
-  mp4_params.is_low_latency_dash = FLAGS_is_low_latency_dash;
-=======
   mp4_params.low_latency_dash_mode = FLAGS_low_latency_dash_mode;
->>>>>>> e1b0c7c4
 
   packaging_params.transport_stream_timestamp_offset_ms =
       FLAGS_transport_stream_timestamp_offset_ms;
@@ -491,11 +476,7 @@
       FLAGS_allow_approximate_segment_timeline;
   mpd_params.allow_codec_switching = FLAGS_allow_codec_switching;
   mpd_params.include_mspr_pro = FLAGS_include_mspr_pro_for_playready;
-<<<<<<< HEAD
-  mpd_params.is_low_latency_dash = FLAGS_is_low_latency_dash;
-=======
   mpd_params.low_latency_dash_mode = FLAGS_low_latency_dash_mode;
->>>>>>> e1b0c7c4
 
   HlsParams& hls_params = packaging_params.hls_params;
   if (!GetHlsPlaylistType(FLAGS_hls_playlist_type, &hls_params.playlist_type)) {
