// Copyright 2016 Google LLC. All rights reserved.
//
// Use of this source code is governed by a BSD-style
// license that can be found in the LICENSE file or at
// https://developers.google.com/open-source/licenses/bsd

#include <packager/app/hls_flags.h>

#include <optional>

ABSL_FLAG(std::string,
          hls_master_playlist_output,
          "",
          "Output path for the master playlist for HLS. This flag must be"
          "used to output HLS.");
ABSL_FLAG(std::string,
          hls_base_url,
          "",
          "The base URL for the Media Playlists and media files listed in "
          "the playlists. This is the prefix for the files.");
ABSL_FLAG(std::string,
          hls_key_uri,
          "",
          "The key uri for 'identity' and 'com.apple.streamingkeydelivery' "
          "key formats. Ignored if the playlist is not encrypted or not "
          "using the above key formats.");
ABSL_FLAG(std::string,
          hls_playlist_type,
          "VOD",
          "VOD, EVENT, or LIVE. This defines the EXT-X-PLAYLIST-TYPE in "
          "the HLS specification. For hls_playlist_type of LIVE, "
          "EXT-X-PLAYLIST-TYPE tag is omitted.");
ABSL_FLAG(int32_t,
          hls_media_sequence_number,
          0,
          "Number. This HLS-only parameter defines the initial "
          "EXT-X-MEDIA-SEQUENCE value, which allows continuous media "
          "sequence across packager restarts. See #691 for more "
          "information about the reasoning of this and its use cases.");
ABSL_FLAG(std::optional<double>,
          hls_start_time_offset,
          std::nullopt,
          "Floating-point number. Sets EXT-X-START on the media playlists "
          "to specify the preferred point at wich the player should start "
          "playing. A positive number indicates a time offset from the "
          "beginning of the playlist. A negative number indicates a "
          "negative time offset from the end of the last media segment "
<<<<<<< HEAD
          "in the playlist.");
=======
          "in the playlist.");
ABSL_FLAG(bool,
          create_session_keys,
          false,
          "Playback of Offline HLS assets shall use EXT-X-SESSION-KEY "
          "to declare all eligible content keys in the master playlist.");
>>>>>>> c819deaa
<|MERGE_RESOLUTION|>--- conflicted
+++ resolved
@@ -45,13 +45,9 @@
           "playing. A positive number indicates a time offset from the "
           "beginning of the playlist. A negative number indicates a "
           "negative time offset from the end of the last media segment "
-<<<<<<< HEAD
-          "in the playlist.");
-=======
           "in the playlist.");
 ABSL_FLAG(bool,
           create_session_keys,
           false,
           "Playback of Offline HLS assets shall use EXT-X-SESSION-KEY "
-          "to declare all eligible content keys in the master playlist.");
->>>>>>> c819deaa
+          "to declare all eligible content keys in the master playlist.");