// Copyright 2016 Google LLC. All rights reserved.
//
// Use of this source code is governed by a BSD-style
// license that can be found in the LICENSE file or at
// https://developers.google.com/open-source/licenses/bsd

#include <packager/app/hls_flags.h>

<<<<<<< HEAD
#include <limits>

DEFINE_string(hls_master_playlist_output,
              "",
              "Output path for the master playlist for HLS. This flag must be"
              "used to output HLS.");
DEFINE_string(hls_base_url,
              "",
              "The base URL for the Media Playlists and media files listed in "
              "the playlists. This is the prefix for the files.");
DEFINE_string(hls_key_uri,
              "",
              "The key uri for 'identity' and 'com.apple.streamingkeydelivery' "
              "key formats. Ignored if the playlist is not encrypted or not "
              "using the above key formats.");
DEFINE_string(hls_playlist_type,
              "VOD",
              "VOD, EVENT, or LIVE. This defines the EXT-X-PLAYLIST-TYPE in "
              "the HLS specification. For hls_playlist_type of LIVE, "
              "EXT-X-PLAYLIST-TYPE tag is omitted.");
DEFINE_int32(hls_media_sequence_number,
              0,
              "Number. This HLS-only parameter defines the initial "
              "EXT-X-MEDIA-SEQUENCE value, which allows continuous media "
              "sequence across packager restarts. See #691 for more "
              "information about the reasoning of this and its use cases.");
DEFINE_double(hls_start_time_offset,
              std::numeric_limits<double>::lowest(),
              "Floating-point number. Sets EXT-X-START on the media playlists "
              "to specify the preferred point at wich the player should start "
              "playing. A positive number indicates a time offset from the "
              "beginning of the playlist. A negative number indicates a "
              "negative time offset from the end of the last media segment "
              "in the playlist.");
=======
ABSL_FLAG(std::string,
          hls_master_playlist_output,
          "",
          "Output path for the master playlist for HLS. This flag must be"
          "used to output HLS.");
ABSL_FLAG(std::string,
          hls_base_url,
          "",
          "The base URL for the Media Playlists and media files listed in "
          "the playlists. This is the prefix for the files.");
ABSL_FLAG(std::string,
          hls_key_uri,
          "",
          "The key uri for 'identity' and 'com.apple.streamingkeydelivery' "
          "key formats. Ignored if the playlist is not encrypted or not "
          "using the above key formats.");
ABSL_FLAG(std::string,
          hls_playlist_type,
          "VOD",
          "VOD, EVENT, or LIVE. This defines the EXT-X-PLAYLIST-TYPE in "
          "the HLS specification. For hls_playlist_type of LIVE, "
          "EXT-X-PLAYLIST-TYPE tag is omitted.");
ABSL_FLAG(int32_t,
          hls_media_sequence_number,
          0,
          "Number. This HLS-only parameter defines the initial "
          "EXT-X-MEDIA-SEQUENCE value, which allows continuous media "
          "sequence across packager restarts. See #691 for more "
          "information about the reasoning of this and its use cases.");
>>>>>>> 07f780da
<|MERGE_RESOLUTION|>--- conflicted
+++ resolved
@@ -6,42 +6,8 @@
 
 #include <packager/app/hls_flags.h>
 
-<<<<<<< HEAD
 #include <limits>
 
-DEFINE_string(hls_master_playlist_output,
-              "",
-              "Output path for the master playlist for HLS. This flag must be"
-              "used to output HLS.");
-DEFINE_string(hls_base_url,
-              "",
-              "The base URL for the Media Playlists and media files listed in "
-              "the playlists. This is the prefix for the files.");
-DEFINE_string(hls_key_uri,
-              "",
-              "The key uri for 'identity' and 'com.apple.streamingkeydelivery' "
-              "key formats. Ignored if the playlist is not encrypted or not "
-              "using the above key formats.");
-DEFINE_string(hls_playlist_type,
-              "VOD",
-              "VOD, EVENT, or LIVE. This defines the EXT-X-PLAYLIST-TYPE in "
-              "the HLS specification. For hls_playlist_type of LIVE, "
-              "EXT-X-PLAYLIST-TYPE tag is omitted.");
-DEFINE_int32(hls_media_sequence_number,
-              0,
-              "Number. This HLS-only parameter defines the initial "
-              "EXT-X-MEDIA-SEQUENCE value, which allows continuous media "
-              "sequence across packager restarts. See #691 for more "
-              "information about the reasoning of this and its use cases.");
-DEFINE_double(hls_start_time_offset,
-              std::numeric_limits<double>::lowest(),
-              "Floating-point number. Sets EXT-X-START on the media playlists "
-              "to specify the preferred point at wich the player should start "
-              "playing. A positive number indicates a time offset from the "
-              "beginning of the playlist. A negative number indicates a "
-              "negative time offset from the end of the last media segment "
-              "in the playlist.");
-=======
 ABSL_FLAG(std::string,
           hls_master_playlist_output,
           "",
@@ -71,4 +37,12 @@
           "EXT-X-MEDIA-SEQUENCE value, which allows continuous media "
           "sequence across packager restarts. See #691 for more "
           "information about the reasoning of this and its use cases.");
->>>>>>> 07f780da
+ABSL_FLAG(double,
+          hls_start_time_offset,
+          std::numeric_limits<double>::lowest(),
+          "Floating-point number. Sets EXT-X-START on the media playlists "
+          "to specify the preferred point at wich the player should start "
+          "playing. A positive number indicates a time offset from the "
+          "beginning of the playlist. A negative number indicates a "
+          "negative time offset from the end of the last media segment "
+          "in the playlist.");