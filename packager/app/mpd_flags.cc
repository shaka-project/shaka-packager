// Copyright 2014 Google Inc. All rights reserved.
//
// Use of this source code is governed by a BSD-style
// license that can be found in the LICENSE file or at
// https://developers.google.com/open-source/licenses/bsd
//
// Defines Mpd flags.

#include "packager/app/mpd_flags.h"

DEFINE_bool(generate_static_live_mpd,
            false,
            "Set to true to generate static mpd. If segment_template is "
            "specified in stream descriptors, shaka-packager generates dynamic "
            "mpd by default; if this flag is enabled, shaka-packager generates "
            "static mpd instead. Note that if segment_template is not "
            "specified, shaka-packager always generates static mpd regardless "
            "of the value of this flag.");
DEFINE_bool(output_media_info,
            false,
            "Create a human readable format of MediaInfo. The output file name "
            "will be the name specified by output flag, suffixed with "
            "'.media_info'.");
DEFINE_string(mpd_output, "", "MPD output file name.");
DEFINE_string(base_urls,
              "",
              "Comma separated BaseURLs for the MPD. The values will be added "
              "as <BaseURL> element(s) immediately under the <MPD> element.");
DEFINE_double(min_buffer_time,
              2.0,
              "Specifies, in seconds, a common duration used in the definition "
              "of the MPD Representation data rate.");
DEFINE_double(minimum_update_period,
              5.0,
              "Indicates to the player how often to refresh the media "
              "presentation description in seconds. This value is used for "
              "dynamic MPD only.");
DEFINE_double(suggested_presentation_delay,
              0.0,
              "Specifies a delay, in seconds, to be added to the media "
              "presentation time. This value is used for dynamic MPD only.");
DEFINE_string(utc_timings,
              "",
              "Comma separated UTCTiming schemeIdUri and value pairs for the "
              "MPD. This value is used for dynamic MPD only.");
DEFINE_bool(generate_dash_if_iop_compliant_mpd,
            true,
            "Try to generate DASH-IF IOP compliant MPD. This is best effort "
            "and does not guarantee compliance.");
DEFINE_bool(
    allow_approximate_segment_timeline,
    false,
    "For live profile only. "
    "If enabled, segments with close duration (i.e. with difference less than "
    "one sample) are considered to have the same duration. This enables MPD "
    "generator to generate less SegmentTimeline entries. If all segments are "
    "of the same duration except the last one, we will do further optimization "
    "to use SegmentTemplate@duration instead and omit SegmentTimeline "
    "completely."
    "Ignored if $Time$ is used in segment template, since $Time$ requires "
    "accurate Segment Timeline.");
DEFINE_bool(allow_codec_switching,
            false,
            "If enabled, allow adaptive switching between different codecs, "
            "if they have the same language, media type (audio, video etc) and "
            "container type.");
DEFINE_bool(include_mspr_pro_for_playready,
            true,
            "If enabled, PlayReady Object <mspr:pro> will be inserted into "
            "<ContentProtection ...> element alongside with <cenc:pssh> "
            "when using PlayReady protection system.");
DEFINE_bool(dash_force_segment_list,
            false,
            "Uses SegmentList instead of SegmentBase. Use this if the "
            "content is huge and the total number of (sub)segment references "
            "is greater than what the sidx atom allows (65535). Currently "
            "this flag is only supported in DASH ondemand profile.");
<<<<<<< HEAD
DEFINE_bool(is_low_latency_dash,
            false,
            "TODO(Caitlin): fill this out");
=======
DEFINE_bool(
    low_latency_dash_mode,
    false,
    "If enabled, LL-DASH streaming will be used, "
    "reducing overall latency by decoupling latency from segment duration. "
    "Please see "
    "https://google.github.io/shaka-packager/html/tutorials/low_latency.html "
    "for more information.");
>>>>>>> e1b0c7c4
<|MERGE_RESOLUTION|>--- conflicted
+++ resolved
@@ -75,11 +75,6 @@
             "content is huge and the total number of (sub)segment references "
             "is greater than what the sidx atom allows (65535). Currently "
             "this flag is only supported in DASH ondemand profile.");
-<<<<<<< HEAD
-DEFINE_bool(is_low_latency_dash,
-            false,
-            "TODO(Caitlin): fill this out");
-=======
 DEFINE_bool(
     low_latency_dash_mode,
     false,
@@ -87,5 +82,4 @@
     "reducing overall latency by decoupling latency from segment duration. "
     "Please see "
     "https://google.github.io/shaka-packager/html/tutorials/low_latency.html "
-    "for more information.");
->>>>>>> e1b0c7c4
+    "for more information.");