--- conflicted
+++ resolved
@@ -20,15 +20,8 @@
             false,
             "Create a human readable format of MediaInfo. The output file name "
             "will be the name specified by output flag, suffixed with "
-<<<<<<< HEAD
-            "'.media_info'. Exclusive with --mpd_output.");
-DEFINE_string(mpd_output,
-              "",
-              "MPD output file name. Exclusive with --output_media_info.");
-=======
             "'.media_info'.");
 DEFINE_string(mpd_output, "", "MPD output file name.");
->>>>>>> c576814d
 DEFINE_string(base_urls,
               "",
               "Comma separated BaseURLs for the MPD. The values will be added "
