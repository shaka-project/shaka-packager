--- conflicted
+++ resolved
@@ -98,25 +98,10 @@
     # Downloads the current stable linux sysroot to build/linux/ if needed.
     # This script is only run on linux, except on arm.
     'name': 'sysroot',
-    'condition': 'checkout_linux and not checkout_arm',
     'pattern': '.',
     "condition": "checkout_linux and not checkout_arm and not checkout_arm64",
     'action': ['python', 'src/packager/build/linux/sysroot_scripts/install-sysroot.py',
                '--running-as-hook'],
-  },
-  {
-    'name': 'sysroot_arm',
-    'pattern': '.',
-    'condition': 'checkout_linux and checkout_arm',
-    'action': ['python3', 'src/build/linux/sysroot_scripts/install-sysroot.py',
-               '--arch=arm'],
-  },
-  {
-    'name': 'sysroot_arm64',
-    'pattern': '.',
-    'condition': 'checkout_linux and checkout_arm64',
-    'action': ['python3', 'src/build/linux/sysroot_scripts/install-sysroot.py',
-               '--arch=arm64'],
   },
   {
     # Update the Mac toolchain if necessary.
@@ -127,13 +112,8 @@
   {
     # Pull clang if needed or requested via GYP_DEFINES (GYP_DEFINES="clang=1").
     "name": "clang",
-<<<<<<< HEAD
-    # Skip clang updates on Windows, where we don't use clang.
-    "condition": "not checkout_win and not checkout_arm",
-=======
     # Skip clang updates on Windows and arm, where we don't use clang.
     "condition": "not checkout_win and not checkout_arm and not checkout_arm64",
->>>>>>> 24414446
     "pattern": ".",
     "action": ["python", "src/packager/tools/clang/scripts/update.py", "--if-needed"],
   },
