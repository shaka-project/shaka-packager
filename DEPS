--- conflicted
+++ resolved
@@ -18,11 +18,27 @@
   "src/packager/build":
     Var("chromium_git") + "/chromium/src/build@f0243d787961584ac95a86e7dae897b9b60ea674",  #409966
 
+  "src/packager/buildtools/third_party/libc++/trunk":
+    Var("github") + "/llvm-mirror/libcxx.git@8c22696675a2c5ea1c79fc64a4d7dfe1c2f4ca8b",
+
+  "src/packager/buildtools/third_party/libc++abi/trunk":
+    Var("github") + "/llvm-mirror/libcxxabi.git@6092bfa6c153ad712e2fc90c7b9e536420bf3c57",
+
   "src/packager/testing/gmock":
     Var("chromium_git") + "/external/googlemock@0421b6f358139f02e102c9c332ce19a33faf75be",  #566
 
   "src/packager/testing/gtest":
     Var("chromium_git") + "/external/github.com/google/googletest@6f8a66431cb592dad629028a50b3dd418a408c87",
+
+  # Keep bundled binutil scripts but not downloading actual binaries by default.
+  # Automatic downloading of binutils has been causing problems for some users:
+  # #164, #412, #440. Using bundled binutils helps reduce linking time, but
+  # packager codebase is relatively small, so the gain is not significant.
+  # User can still enable the usage of bundled binutils by running
+  # 'python src/packager/third_party/binutils/download.py' and set
+  # 'linux_use_bundled_binutils' and 'linux_use_bundled_gold' to 1 in GYP_DEFINES.
+  "src/packager/third_party/binutils":
+    Var("chromium_git") + "/chromium/src/third_party/binutils@8d77853bc9415bcb7bb4206fa2901de7603387db",
 
   # Make sure the version matches the one in
   # src/packager/third_party/boringssl, which contains perl generated files.
@@ -54,11 +70,22 @@
   "src/packager/third_party/zlib":
     Var("chromium_git") + "/chromium/src/third_party/zlib@830b5c25b5fbe37e032ea09dd011d57042dd94df",  #408157
 
+  "src/packager/tools/clang":
+    Var("chromium_git") + "/chromium/src/tools/clang@723b25997f0aab45fe1776a0f74a14782e350f8f",  #513983
+
   "src/packager/tools/gyp":
     Var("chromium_git") + "/external/gyp@caa60026e223fc501e8b337fd5086ece4028b1c6",
+
+  "src/packager/tools/valgrind":
+    Var("chromium_git") + "/chromium/deps/valgrind@3a97aa8142b6e63f16789b22daafb42d202f91dc",
 }
 
 deps_os = {
+  "unix": {  # Linux, actually.
+    # Linux gold build to build faster.
+    "src/packager/third_party/gold":
+      Var("chromium_git") + "/chromium/deps/gold@29ae7431b4688df544ea840b0b66784e5dd298fe",
+  },
   "win": {
     # Required by boringssl.
     "src/packager/third_party/yasm/source/patched-yasm":
@@ -68,12 +95,10 @@
 
 hooks = [
   {
-<<<<<<< HEAD
     # Downloads the current stable linux sysroot to build/linux/ if needed.
-    # This script is only run on linux, except on arm.
+    # This script is a no-op except for linux.
     'name': 'sysroot',
     'pattern': '.',
-    "condition": "checkout_linux and not checkout_arm and not checkout_arm64",
     'action': ['python', 'src/packager/build/linux/sysroot_scripts/install-sysroot.py',
                '--running-as-hook'],
   },
@@ -86,20 +111,10 @@
   {
     # Pull clang if needed or requested via GYP_DEFINES (GYP_DEFINES="clang=1").
     "name": "clang",
-    # Skip clang updates on Windows and arm, where we don't use clang.
-    "condition": "not checkout_win and not checkout_arm and not checkout_arm64",
+    # Skip clang updates on Windows, where we don't use clang.
+    "condition": "not checkout_win",
     "pattern": ".",
     "action": ["python", "src/packager/tools/clang/scripts/update.py", "--if-needed"],
-=======
-    # When using CC=clang CXX=clang++, there is a binutils version check that
-    # does not work correctly in common.gypi.  Since we are stuck with a very
-    # old version of chromium/src/build, there is nothing to do but patch it to
-    # remove the check.  Thankfully, this version number does not control
-    # anything critical in the build settings as far as we can tell.
-    'name': 'patch-binutils-version-check',
-    'pattern': '.',
-    'action': ['sed', '-e', 's/<!pymod_do_main(compiler_version target assembler)/0/', '-i.bk', 'src/packager/build/common.gypi'],
->>>>>>> e1b0c7c4
   },
   {
     # A change to a .gyp, .gypi, or to GYP itself should run the generator.
